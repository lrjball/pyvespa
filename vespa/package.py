# Copyright Vespa.ai. Licensed under the terms of the Apache 2.0 license. See LICENSE in the project root.

import os
import sys
import warnings
import xml.dom.minidom as minidom
import xml.etree.ElementTree as ET
import zipfile
from collections import OrderedDict
from enum import Enum
from io import BytesIO
from pathlib import Path
from shutil import copyfile
from typing import Any, Dict, List, Literal, Optional, Tuple, TypedDict, Union

from jinja2 import Environment, PackageLoader, select_autoescape
from vespa.configuration.vt import Xml, vt
from vespa.configuration.services import services
from vespa.configuration.services import *

if sys.version_info >= (3, 11):
    from typing import Unpack
else:
    # Older versions of Python have Unpack in typing_extensions
    from typing_extensions import Unpack


class Summary(object):
    def __init__(
        self,
        name: Optional[str] = None,
        type: Optional[str] = None,
        fields: Optional[List[Union[str, Tuple[str, Union[List[str], str]]]]] = None,
    ) -> None:
        """
        Configures a summary field.

        Args:
            name (str, optional): The name of the summary field. Can be `None` if used inside a `Field`, which then uses the name of the `Field`.
            type (str, optional): The type of the summary field. Can be `None` if used inside a `Field`, which then uses the type of the `Field`.
            fields (list): A list of properties used to configure the summary. These can be single properties (like "summary: dynamic", common in `Field`), or composite values (like "source: another_field").

        Example:
            ```py
                Summary(None, None, ["dynamic"])
                Summary(None, None, ['dynamic'])

                Summary(
                    "title",
                    "string",
                    [("source", "title")]
                )
                Summary('title', 'string', [('source', 'title')])

                Summary(
                    "title",
                    "string",
                    [("source", ["title", "abstract"])]
                )
                Summary('title', 'string', [('source', ['title', 'abstract'])])

                Summary(
                    name="artist",
                    type="string",
                )
                Summary('artist', 'string', None)
            ```
        """

        self.name = name
        self.type = type
        self.fields = fields

    @property
    def as_lines(self) -> List[str]:
        """
        Returns the object as a list of strings, where each string represents a line
        of configuration that can be used during schema generation as shown below:

        Example usage:
            ```
                {% for line in field.summary.as_lines %}
                    {{ line }}
                {% endfor %}
            ```

        Example:
            ```python
            Summary(None, None, ["dynamic"]).as_lines
            ['summary: dynamic']
            ```

            ```python
            Summary(
                "artist",
                "string",
            ).as_lines
            ['summary artist type string {}']
            ```

            ```python
            Summary(
                "artist",
                "string",
                [("bolding", "on"), ("sources", "artist")],
            ).as_lines
            ['summary artist type string {', '    bolding: on', '    sources: artist', '}']
            ```
        """
        final_list = []

        # Special case of `summary: dynamic` and others.
        if (
            not self.name
            and not self.type
            and self.fields
            and len(self.fields) == 1
            and isinstance(self.fields[0], str)
        ):
            return [f"summary: {self.fields[0]}"]

        starting_string = "summary"
        if self.name:
            starting_string += f" {self.name}"
        if self.type:
            starting_string += f" type {self.type}"

        # Add newline as each field resides in a separate line
        if self.fields is None:
            starting_string += " {}"
            return [starting_string]

        starting_string += " {"
        final_list.append(starting_string)

        for field in self.fields:
            if isinstance(field, str):
                final_list.append(f"    {field}")
            # We could use else, but that does not narrow down
            # the type
            else:
                tmp_string = f"    {field[0]}: "
                if isinstance(field[1], str):
                    tmp_string += f"{field[1]}"
                else:
                    tmp_string += f"{', '.join(field[1])}"
                final_list.append(tmp_string)

        final_list.append("}")
        return final_list

    def __eq__(self, other: object) -> bool:
        if not isinstance(other, Summary):
            return NotImplemented
        return (
            self.name == other.name
            and self.type == other.type
            and self.fields == other.fields
        )

    def __repr__(self) -> str:
        return "{0}({1}, {2}, {3})".format(
            self.__class__.__name__, repr(self.name), repr(self.type), repr(self.fields)
        )


class HNSW(object):
    def __init__(
        self,
        distance_metric: Literal[
            "euclidean",
            "angular",
            "dotproduct",
            "prenormalized-angular",
            "hamming",
            "geodegrees",
        ] = "euclidean",
        max_links_per_node=16,
        neighbors_to_explore_at_insert=200,
    ):
        """
        Configures Vespa HNSW indexes.

        For more information, check the [Vespa documentation](https://docs.vespa.ai/en/approximate-nn-hnsw.html).

        Args:
            distance_metric (str, optional): The distance metric to use when computing distance between vectors. Default is 'euclidean'.
            max_links_per_node (int, optional): Specifies how many links per HNSW node to select when building the graph. Default is 16.
            neighbors_to_explore_at_insert (int, optional): Specifies how many neighbors to explore when inserting a document in the HNSW graph. Default is 200.
        """

        self.distance_metric = distance_metric
        self.max_links_per_node = max_links_per_node
        self.neighbors_to_explore_at_insert = neighbors_to_explore_at_insert

    def __eq__(self, other: object) -> bool:
        if not isinstance(other, self.__class__):
            return NotImplemented
        return (
            self.distance_metric == other.distance_metric
            and self.max_links_per_node == other.max_links_per_node
            and self.neighbors_to_explore_at_insert
            == other.neighbors_to_explore_at_insert
        )

    def __repr__(self) -> str:
        return "{0}({1}, {2}, {3})".format(
            self.__class__.__name__,
            repr(self.distance_metric),
            repr(self.max_links_per_node),
            repr(self.neighbors_to_explore_at_insert),
        )


class StructFieldConfiguration(TypedDict, total=False):
    indexing: List[str]
    attribute: List[str]
    match: List[Union[str, Tuple[str, str]]]
    query_command: List[str]
    summary: Summary
    rank: str


class StructField:
    def __init__(self, name: str, **kwargs: Unpack[StructFieldConfiguration]) -> None:
        """
        Create a Vespa struct-field.

        For more detailed information about struct-fields, check the [Vespa documentation](https://docs.vespa.ai/en/reference/schema-reference.html#struct-field).

        Args:
            name (str): The name of the struct-field.
            indexing (list, optional): Configures how to process data of a struct-field during indexing.
            attribute (list, optional): Specifies a property of an index structure attribute.
            match (list, optional): Set properties that decide how the matching method for this field operates.
            query_command (list, optional): Add configuration for the query-command of the field.
            summary (Summary, optional): Add configuration for the summary of the field.
            rank (str, optional): Specifies the property that defines ranking calculations done for a field.

        Example:
            ```python
            StructField(
                name = "first_name",
            )
            StructField('first_name', None, None, None, None, None, None)
            ```

            ```python
            StructField(
                name = "first_name",
                indexing = ["attribute"],
                attribute = ["fast-search"],
            )
            StructField('first_name', ['attribute'], ['fast-search'], None, None, None, None)
            ```

            ```python
            StructField(
                name = "last_name",
                match = ["exact", ("exact-terminator", '"@%"')],
                query_command = ['"exact %%"'],
                summary = Summary(None, None, fields=["dynamic", ("bolding", "on")])
            )
            StructField('last_name', None, None, ['exact', ('exact-terminator', '"@%"')], ['"exact %%"'], Summary(None, None, ['dynamic', ('bolding', 'on')]), None)
            ```

            ```python
            StructField(
                name = "first_name",
                indexing = ["attribute"],
                attribute = ["fast-search"],
                rank = "filter",
            )
            StructField('first_name', ['attribute'], ['fast-search'], None, None, None, 'filter')
            ```
        """

        self.name = name
        self.indexing = kwargs.get("indexing", None)
        self.attribute = kwargs.get("attribute", None)
        self.match = kwargs.get("match", None)
        self.query_command = kwargs.get("query_command", None)
        self.summary = kwargs.get("summary", None)
        self.rank = kwargs.get("rank", None)

    @property
    def indexing_to_text(self) -> Optional[str]:
        if self.indexing is not None:
            return " | ".join(self.indexing)

    def __eq__(self, other: object) -> bool:
        if not isinstance(other, self.__class__):
            return NotImplemented
        return (
            self.name,
            self.indexing,
            self.attribute,
            self.match,
            self.query_command,
            self.summary,
            self.rank,
        ) == (
            other.name,
            other.indexing,
            other.attribute,
            other.match,
            other.query_command,
            other.summary,
            other.rank,
        )

    def __repr__(self) -> str:
        return "{0}({1}, {2}, {3}, {4}, {5}, {6}, {7})".format(
            self.__class__.__name__,
            repr(self.name),
            repr(self.indexing),
            repr(self.attribute),
            repr(self.match),
            repr(self.query_command),
            repr(self.summary),
            repr(self.rank),
        )


class FieldConfiguration(TypedDict, total=False):
    """
    alias (list[str]): Add alias to the field.
        Use the format "component: component_alias" to add an alias to a field's component.
        See [Vespa documentation](https://docs.vespa.ai/en/reference/schema-reference.html#uri) for an example.
    """

    indexing: List[str]
    attribute: List[str]
    index: Union[str, Dict[str, Any], List[Union[str, Dict[str, Any]]]]
    ann: HNSW
    match: List[Union[str, Tuple[str, str]]]
    weight: int
    bolding: Literal[True]
    summary: Summary
    stemming: str
    rank: str
    query_command: List[str]
    struct_fields: List[StructField]
    alias: List[str]


class Field(object):
    def __init__(
        self,
        name: str,
        type: str,
<<<<<<< HEAD
        indexing: Optional[Union[List[str], Tuple[str, ...]]] = None,
        index: Optional[str] = None,
=======
        indexing: Optional[List[str]] = None,
        index: Optional[
            Union[str, Dict[str, Any], List[Union[str, Dict[str, Any]]]]
        ] = None,
>>>>>>> d5559478
        attribute: Optional[List[str]] = None,
        ann: Optional[HNSW] = None,
        match: Optional[List[Union[str, Tuple[str, str]]]] = None,
        weight: Optional[int] = None,
        bolding: Optional[Literal[True]] = None,
        summary: Optional[Summary] = None,
        is_document_field: Optional[bool] = True,
        **kwargs: Unpack[FieldConfiguration],
    ) -> None:
        """
        Create a Vespa field.

        For more detailed information about fields, check the [Vespa documentation](https://docs.vespa.ai/en/reference/schema-reference.html#field).

        Once we have an `ApplicationPackage` instance containing a `Schema` and a `Document`,
        we usually want to add fields so that we can store our data in a structured manner.
        We can accomplish that by creating `Field` instances and adding those to the `ApplicationPackage` instance via `Schema` and `Document` methods.

        Index Configuration Behavior:
            - Single string configuration: uses `index: value` syntax
            - Single dict or multiple configurations: uses `index { ... }` block syntax
            - All configurations in a list are consolidated into a single index block

        Args:
            name (str): The name of the field.
            type (str): The data type of the field.
<<<<<<< HEAD
            indexing (list or tuple, optional): Configures how to process data of a field during indexing.
                Can be a list of strings for single-line indexing, or a tuple for multiline indexing blocks.
            index (str, optional): Sets index parameters. Fields with index are normalized and tokenized by default.
=======
            indexing (list, optional): Configures how to process data of a field during indexing.
            index (str, dict, or list, optional): Sets index parameters.
                - Single string (e.g., "enable-bm25"): renders as `index: enable-bm25`
                - Single dict (e.g., {"arity": 2}): renders as `index { arity: 2 }`
                - List with multiple items: renders as single `index { ... }` block containing all configurations
                Fields with index are normalized and tokenized by default.
>>>>>>> d5559478
            attribute (list, optional): Specifies a property of an index structure attribute.
            ann (HNSW, optional): Add configuration for approximate nearest neighbor.
            match (list, optional): Set properties that decide how the matching method for this field operates.
            weight (int, optional): Sets the weight of the field, used when calculating rank scores.
            bolding (bool, optional): Whether to highlight matching query terms in the summary.
            summary (Summary, optional): Add configuration for the summary of the field.
            is_document_field (bool, optional): Whether the field is a document field or part of the schema. Default is True.
            stemming (str, optional): Add configuration for stemming of the field.
            rank (str, optional): Add configuration for ranking calculations of the field.
            query_command (list, optional): Add configuration for query-command of the field.
            struct_fields (list, optional): Add struct-fields to the field.
            alias (list, optional): Add alias to the field.
                Use the format "component: component_alias" to add an alias to a field's component. See [Vespa documentation](https://docs.vespa.ai/en/reference/schema-reference.html#uri) for an example.

        Example:
            ```python
            Field(name = "title", type = "string", indexing = ["index", "summary"], index = "enable-bm25")
            Field('title', 'string', ['index', 'summary'], 'enable-bm25', None, None, None, None, None, None, True, None, None, None, [], None)
            ```

            ```python
            Field(
                name = "title",
                type = "array<string>",
                indexing = ('"en"', ["index", "summary"]),
            )
            Field('title', 'array<string>', ('"en"', ['index', 'summary']), None, None, None, None, None, None, None, True, None, None, None, [], None)
            ```

            ```python
            Field(
                name = "abstract",
                type = "string",
                indexing = ["attribute"],
                attribute=["fast-search", "fast-access"]
            )
            Field('abstract', 'string', ['attribute'], None, ['fast-search', 'fast-access'], None, None, None, None, None, True, None, None, None, [], None)
            ```

            ```python
            Field(name="tensor_field",
                type="tensor<float>(x[128])",
                indexing=["attribute"],
                ann=HNSW(
                    distance_metric="euclidean",
                    max_links_per_node=16,
                    neighbors_to_explore_at_insert=200,
                ),
            )
            Field('tensor_field', 'tensor<float>(x[128])', ['attribute'], None, None, HNSW('euclidean', 16, 200), None, None, None, None, True, None, None, None, [], None)
            ```

            ```python
            Field(
                name = "abstract",
                type = "string",
                match = ["exact", ("exact-terminator", '"@%"',)],
            )
            Field('abstract', 'string', None, None, None, None, ['exact', ('exact-terminator', '"@%"')], None, None, None, True, None, None, None, [], None)
            ```

            ```python
            Field(
                name = "abstract",
                type = "string",
                weight = 200,
            )
            Field('abstract', 'string', None, None, None, None, None, 200, None, None, True, None, None, None, [], None)
            ```

            ```python
            Field(
                name = "abstract",
                type = "string",
                bolding = True,
            )
            Field('abstract', 'string', None, None, None, None, None, None, True, None, True, None, None, None, [], None)
            ```

            ```python
            Field(
                name = "abstract",
                type = "string",
                summary = Summary(None, None, ["dynamic", ["bolding", "on"]]),
            )
            Field('abstract', 'string', None, None, None, None, None, None, None, Summary(None, None, ['dynamic', ['bolding', 'on']]), True, None, None, None, [], None)
            ```

            ```python
            Field(
                name = "abstract",
                type = "string",
                stemming = "shortest",
            )
            Field('abstract', 'string', None, None, None, None, None, None, None, None, True, 'shortest', None, None, [], None)
            ```

            ```python
            Field(
                name = "abstract",
                type = "string",
                rank = "filter",
            )
            Field('abstract', 'string', None, None, None, None, None, None, None, None, True, None, 'filter', None, [], None)
            ```

            ```python
            Field(
                name = "abstract",
                type = "string",
                query_command = ['"exact %%"'],
            )
            Field('abstract', 'string', None, None, None, None, None, None, None, None, True, None, None, ['"exact %%"'], [], None)
            ```

            ```python
            Field(
                name = "abstract",
                type = "string",
                struct_fields = [
                    StructField(
                        name = "first_name",
                        indexing = ["attribute"],
                        attribute = ["fast-search"],
                    ),
                ],
            )
            Field('abstract', 'string', None, None, None, None, None, None, None, None, True, None, None, None, [StructField('first_name', ['attribute'], ['fast-search'], None, None, None, None)], None)
            ```

            ```python
            Field(
                name = "artist",
                type = "string",
                alias = ["artist_name", "component: component_alias"],
            )
            Field('artist', 'string', None, None, None, None, None, None, None, None, True, None, None, None, [], ['artist_name', 'component: component_alias'])
            ```

            ```python
            # Single string index - uses simple syntax
            Field(name = "title", type = "string", index = "enable-bm25")
            # Renders as: index: enable-bm25
            ```

            ```python
            # Single dict index - uses block syntax
            Field(name = "predicate_field", type = "predicate", index = {"arity": 2})
            # Renders as: index { arity: 2 }
            ```

            ```python
            # Multiple string indices - uses block syntax
            Field(name = "multi", type = "string", index = ["enable-bm25", "another-setting"])
            # Renders as: index { enable-bm25; another-setting }
            ```

            ```python
            # Complex index configurations with multiple parameters
            Field(
                name = "predicate_field",
                type = "predicate",
                indexing = ["attribute"],
                index = {
                    "arity": 2,
                    "lower-bound": 3,
                    "upper-bound": 200,
                    "dense-posting-list-threshold": 0.25
                }
            )
            # Renders as: index { arity: 2; lower-bound: 3; upper-bound: 200; dense-posting-list-threshold: 0.25 }
            ```

            ```python
            # Multiple index configurations with mixed types
            Field(
                name = "complex_field",
                type = "string",
                indexing = ["index", "summary"],
                index = [
                    "enable-bm25",  # Simple index setting
                    {"arity": 2, "lower-bound": 3},  # Complex index block
                    "another-setting"  # Another simple setting
                ]
            )
            # Renders as single block:
            # index {
            #     enable-bm25
            #     arity: 2
            #     lower-bound: 3
            #     another-setting
            # }
            ```

            ```python
            # Parameterless index settings using None values
            Field(
                name = "taxonomy",
                type = "array<string>",
                indexing = ["index", "summary"],
                match = ["text"],
                index = {"enable-bm25": None}
            )
            # Renders as: index { enable-bm25 } (without ": None")
            ```
        """

        self.name = name
        self.type = type
        self.is_document_field = is_document_field
        self.indexing = kwargs.get("indexing", indexing)
        self.attribute = kwargs.get("attribute", attribute)
        self.index = kwargs.get("index", index)
        self.ann = kwargs.get("ann", ann)
        self.match = kwargs.get("match", match)
        self.weight = kwargs.get("weight", weight)
        self.bolding = kwargs.get("bolding", bolding)
        self.summary = kwargs.get("summary", summary)
        self.stemming = kwargs.get("stemming", None)
        self.rank = kwargs.get("rank", None)
        self.query_command = kwargs.get("query_command", None)
        self._struct_fields = (
            OrderedDict()
            if not kwargs.get("struct_fields", None)
            else OrderedDict(
                [
                    (struct_field.name, struct_field)
                    for struct_field in kwargs.get("struct_fields", [])
                ]
            )
        )
        self.alias = kwargs.get("alias", None)

    @property
    def indexing_to_text(self) -> Optional[str]:
        if self.indexing is not None:
            if isinstance(self.indexing, tuple):
                # For tuple, return None to signal multiline handling in template
                return None
            return " | ".join(self.indexing)

    @property
<<<<<<< HEAD
    def indexing_as_multiline(self) -> Optional[List[str]]:
        """Generate multiline indexing statements for tuple-based indexing."""
        if self.indexing is not None and isinstance(self.indexing, tuple):
            lines = []
            for statement in self.indexing:
                if isinstance(statement, list):
                    # Join list elements with " | " and add semicolon
                    lines.append(" | ".join(statement) + ";")
                else:
                    # Add semicolon to string statements
                    lines.append(str(statement) + ";")
            return lines
        return None
=======
    def index_configurations(self) -> List[Union[str, Dict[str, Any]]]:
        """
        Returns index configurations as a list, normalizing single values to lists.
        This allows the template to consistently iterate over index configurations.
        """
        if self.index is None:
            return []
        elif isinstance(self.index, list):
            return self.index
        else:
            return [self.index]

    @property
    def use_simple_index_syntax(self) -> bool:
        """
        Returns True if we should use simple 'index: value' syntax.
        Simple syntax is used only when there's exactly one string configuration.
        Otherwise, we use the block syntax 'index { ... }'.
        """
        configs = self.index_configurations
        return len(configs) == 1 and isinstance(configs[0], str)
>>>>>>> d5559478

    @property
    def struct_fields(self) -> List[StructField]:
        return [x for x in self._struct_fields.values()]

    def add_struct_fields(self, *struct_fields: StructField) -> None:
        """
        Add `StructField`'s to the `Field`.

        Args:
            struct_fields (list): A list of `StructField` objects to be added.
        """

        for struct_field in struct_fields:
            self._struct_fields.update({struct_field.name: struct_field})

    def __eq__(self, other: object) -> bool:
        if not isinstance(other, self.__class__):
            return NotImplemented
        return (
            self.name == other.name
            and self.type == other.type
            and self.indexing == other.indexing
            and self.index == other.index
            and self.attribute == other.attribute
            and self.ann == other.ann
            and self.match == other.match
            and self.weight == other.weight
            and self.bolding == other.bolding
            and self.summary == other.summary
            and self.is_document_field == other.is_document_field
            and self.stemming == other.stemming
            and self.rank == other.rank
            and self.query_command == other.query_command
            and self.struct_fields == other.struct_fields
            and self.alias == other.alias
        )

    def __repr__(self) -> str:
        return "{0}({1}, {2}, {3}, {4}, {5}, {6}, {7}, {8}, {9}, {10}, {11}, {12}, {13}, {14}, {15}, {16})".format(
            self.__class__.__name__,
            repr(self.name),
            repr(self.type),
            repr(self.indexing),
            repr(self.index),
            repr(self.attribute),
            repr(self.ann),
            repr(self.match),
            repr(self.weight),
            repr(self.bolding),
            repr(self.summary),
            repr(self.is_document_field),
            repr(self.stemming),
            repr(self.rank),
            repr(self.query_command),
            repr(self.struct_fields),
            repr(self.alias),
        )


class ImportedField(object):
    def __init__(
        self,
        name: str,
        reference_field: str,
        field_to_import: str,
    ) -> None:
        """
        Imported field from a reference document.

        Useful to implement [parent/child relationships](https://docs.vespa.ai/en/parent-child.html).

        Args:
            name (str): Field name.
            reference_field (str): A field of type reference that points to the document that contains the field to be imported.
            field_to_import (str): Field name to be imported, as defined in the reference document.

        Example:
            ```python
            ImportedField(
                name="global_category_ctrs",
                reference_field="category_ctr_ref",
                field_to_import="ctrs",
            )
            ImportedField('global_category_ctrs', 'category_ctr_ref', 'ctrs')
            ```
        """

        self.name = name
        self.reference_field = reference_field
        self.field_to_import = field_to_import

    def __eq__(self, other: object) -> bool:
        if not isinstance(other, self.__class__):
            return NotImplemented
        return (
            self.name == other.name
            and self.reference_field == other.reference_field
            and self.field_to_import == other.field_to_import
        )

    def __repr__(self) -> str:
        return "{0}({1}, {2}, {3})".format(
            self.__class__.__name__,
            repr(self.name),
            repr(self.reference_field),
            repr(self.field_to_import),
        )


class Struct(object):
    def __init__(self, name: str, fields: Optional[List[Field]] = None):
        """
        Create a Vespa struct.
        A struct defines a composite type. Check the [Vespa documentation](https://docs.vespa.ai/en/reference/schema-reference.html#struct)
        for more detailed information about structs.

        Args:
            name (str): Name of the struct.
            fields (list): List of `Field` objects to be included in the fieldset.

        Example:
            ```python
            Struct("person")
            Struct('person', None)

            Struct(
                "person",
                [
                    Field("first_name", "string"),
                    Field("last_name", "string"),
                ],
            )
            Struct('person', [Field('first_name', 'string', None, None, None, None, None, None, None, None, True, None, None, None, [], None), Field('last_name', 'string', None, None, None, None, None, None, None, None, True, None, None, None, [], None)])
            ```
        """

        self.name = name
        self.fields = fields

    def __eq__(self, other: object) -> bool:
        if not isinstance(other, self.__class__):
            return NotImplemented
        return (self.name, self.fields) == (other.name, other.fields)

    def __repr__(self) -> str:
        return "{0}({1}, {2})".format(
            self.__class__.__name__,
            repr(self.name),
            repr(self.fields),
        )


class DocumentSummary(object):
    def __init__(
        self,
        name: str,
        inherits: Optional[str] = None,
        summary_fields: Optional[List[Summary]] = None,
        from_disk: Optional[Literal[True]] = None,
        omit_summary_features: Optional[Literal[True]] = None,
    ) -> None:
        """
        Create a Document Summary.
        Check the [Vespa documentation](https://docs.vespa.ai/en/reference/schema-reference.html#document-summary)
        for more detailed information about document-summary.

        Args:
            name (str): Name of the document-summary.
            inherits (str): Name of another document-summary from which this inherits.
            summary_fields (list): List of `Summary` objects used in this document-summary.
            from_disk (bool): Marks this document-summary as accessing fields on disk.
            omit_summary_features (bool): Specifies that summary-features should be omitted from this document summary.

        Example:
            ```python
            DocumentSummary(
                name="document-summary",
            )
            DocumentSummary('document-summary', None, None, None, None)

            DocumentSummary(
                name="which-inherits",
                inherits="base-document-summary",
            )
            DocumentSummary('which-inherits', 'base-document-summary', None, None, None)

            DocumentSummary(
                name="with-field",
                summary_fields=[Summary("title", "string", [("source", "title")])]
            )
            DocumentSummary('with-field', None, [Summary('title', 'string', [('source', 'title')])], None, None)

            DocumentSummary(
                name="with-bools",
                from_disk=True,
                omit_summary_features=True,
            )
            DocumentSummary('with-bools', None, None, True, True)
            ```
        """

        self.name = name
        self.inherits = inherits
        self.summary_fields = summary_fields
        self.from_disk = from_disk
        self.omit_summary_features = omit_summary_features

    def __eq__(self, other: object):
        if not isinstance(other, self.__class__):
            return NotImplemented
        return (
            self.name == other.name
            and self.inherits == other.inherits
            and self.summary_fields == other.summary_fields
            and self.from_disk == other.from_disk
            and self.omit_summary_features == other.omit_summary_features
        )

    def __repr__(self) -> str:
        return "{0}({1}, {2}, {3}, {4}, {5})".format(
            self.__class__.__name__,
            repr(self.name),
            repr(self.inherits),
            repr(self.summary_fields),
            repr(self.from_disk),
            repr(self.omit_summary_features),
        )


class Document(object):
    def __init__(
        self,
        fields: Optional[List[Field]] = None,
        inherits: Optional[str] = None,
        structs: Optional[List[Struct]] = None,
    ) -> None:
        """
        Create a Vespa Document.

        Check the [Vespa documentation](https://docs.vespa.ai/en/documents.html)
        for more detailed information about documents.

        Args:
            fields (list): A list of `Field` objects to include in the document's schema.

        Example:
            ```python
            Document()
            Document(None, None, None)

            Document(fields=[Field(name="title", type="string")])
            Document([Field('title', 'string', None, None, None, None, None, None, None, None, True, None, None, None, [], None)], None, None)

            Document(fields=[Field(name="title", type="string")], inherits="context")
            Document([Field('title', 'string', None, None, None, None, None, None, None, None, True, None, None, None, [], None)], context, None)
            ```
        """
        self.inherits = inherits
        self._fields = (
            OrderedDict()
            if not fields
            else OrderedDict([(field.name, field) for field in fields])
        )
        self._structs = (
            OrderedDict()
            if not structs
            else OrderedDict([(struct.name, struct) for struct in structs])
        )

    @property
    def fields(self):
        return [x for x in self._fields.values()]

    @property
    def structs(self):
        return [x for x in self._structs.values()]

    def add_fields(self, *fields: Field) -> None:
        """
        Add `Field` objects to the document.

        Args:
            fields (list): Fields to be added.

        Returns:
            None
        """
        for field in fields:
            self._fields.update({field.name: field})

    def add_structs(self, *structs: Struct) -> None:
        """
        Add `Struct` objects to the document.

        Args:
            structs (list): Structs to be added.

        Returns:
            None
        """
        for struct in structs:
            self._structs.update({struct.name: struct})

    def __eq__(self, other: object) -> bool:
        if not isinstance(other, self.__class__):
            return NotImplemented
        return (self.fields, self.inherits, self.structs) == (
            other.fields,
            other.inherits,
            other.structs,
        )

    def __repr__(self) -> str:
        return "{0}({1}, {2}, {3})".format(
            self.__class__.__name__,
            repr(self.fields) if self.fields else None,
            self.inherits,
            repr(self.structs) if self.structs else None,
        )


class FieldSet(object):
    def __init__(self, name: str, fields: List[str]) -> None:
        """
        Create a Vespa field set.

        A fieldset groups fields together for searching. Check the
        [Vespa documentation](https://docs.vespa.ai/en/reference/schema-reference.html#fieldset)
        for more detailed information about field sets.

        Args:
            name (str): Name of the fieldset.
            fields (list): Field names to be included in the fieldset.

        Returns:
            FieldSet: A field set instance.

        Example:
            ```
            FieldSet(name="default", fields=["title", "body"])
            FieldSet('default', ['title', 'body'])
            ```
        """
        self.name = name
        self.fields = fields

    @property
    def fields_to_text(self):
        if self.fields is not None:
            return ", ".join(self.fields)

    def __eq__(self, other: object) -> bool:
        if not isinstance(other, self.__class__):
            return NotImplemented
        return self.name == other.name and self.fields == other.fields

    def __repr__(self) -> str:
        return "{0}({1}, {2})".format(
            self.__class__.__name__, repr(self.name), repr(self.fields)
        )


class Function(object):
    def __init__(
        self, name: str, expression: str, args: Optional[List[str]] = None
    ) -> None:
        r"""
        Create a Vespa rank function.

        Define a named function that can be referenced as a part of the ranking expression,
        or (if having no arguments) as a feature.
        Check the [Vespa documentation](https://docs.vespa.ai/en/reference/schema-reference.html#function-rank)
        for more detailed information about rank functions.

        Args:
            name (str): Name of the function.
            expression (str): String representing a Vespa expression.
            args (list, optional): List of arguments to be used in the function expression. Defaults to None.

        Returns:
            Function: A rank function instance.

        Example:
            ```
                Function(
                    name="myfeature",
                    expression="fieldMatch(bar) + freshness(foo)",
                    args=["foo", "bar"]
                )
                Function('myfeature', 'fieldMatch(bar) + freshness(foo)', ['foo', 'bar'])
            ```

            It is possible to define functions with multi-line expressions:
            ```
                Function(
                    name="token_type_ids",
                    expression="tensor<float>(d0[1],d1[128])(\n"
                               "    if (d1 < question_length,\n"
                               "        0,\n"
                               "    if (d1 < question_length + doc_length,\n"
                               "        1,\n"
                               "        TOKEN_NONE\n"
                               "    )))",
                )
                Function('token_type_ids', 'tensor<float>(d0[1],d1[128])(\n    if (d1 < question_length,\n        0,\n    if (d1 < question_length + doc_length,\n        1,\n        TOKEN_NONE\n    )))', None)
            ```
        """
        self.name = name
        self.args = args
        self.expression = expression

    @property
    def args_to_text(self) -> str:
        if self.args is not None:
            return ", ".join(self.args)
        else:
            return ""

    def __eq__(self, other: object) -> bool:
        if not isinstance(other, self.__class__):
            return NotImplemented
        return (
            self.name == other.name
            and self.expression == other.expression
            and self.args == other.args
        )

    def __repr__(self) -> str:
        return "{0}({1}, {2}, {3})".format(
            self.__class__.__name__,
            repr(self.name),
            repr(self.expression),
            repr(self.args),
        )


class FirstPhaseRanking:
    def __init__(
        self,
        expression: str,
        keep_rank_count: Optional[int] = None,
        rank_score_drop_limit: Optional[float] = None,
    ) -> None:
        r"""
        Create a Vespa first phase ranking configuration.

        This is the initial ranking performed on all matching documents.
        Check the [Vespa documentation](https://docs.vespa.ai/en/reference/schema-reference.html#firstphase-rank)
        for more detailed information about first phase ranking configuration.

        Args:
            expression (str): Specify the ranking expression to be used for the first phase of ranking.
                Check also the [Vespa documentation](https://docs.vespa.ai/en/reference/ranking-expressions.html)
                for ranking expressions.
            keep_rank_count (int, optional): How many documents to keep the first phase top rank values for.
                Default value is 10000.
            rank_score_drop_limit (float, optional): Drop all hits with a first phase rank score less than or equal
                to this floating point number.

        Returns:
            FirstPhaseRanking: A first phase ranking configuration instance.

        Example:
            ```
            FirstPhaseRanking("myFeature * 10")
            FirstPhaseRanking('myFeature * 10', None, None)

            FirstPhaseRanking(expression="myFeature * 10", keep_rank_count=50, rank_score_drop_limit=10)
            FirstPhaseRanking('myFeature * 10', 50, 10)
            ```
        """
        self.expression = expression
        self.keep_rank_count = keep_rank_count
        self.rank_score_drop_limit = rank_score_drop_limit

    def __eq__(self, other: object) -> bool:
        if not isinstance(other, self.__class__):
            return NotImplemented
        return (
            self.expression == other.expression
            and self.keep_rank_count == other.keep_rank_count
            and self.rank_score_drop_limit == other.rank_score_drop_limit
        )

    def __repr__(self) -> str:
        return "{0}({1}, {2}, {3})".format(
            self.__class__.__name__,
            repr(self.expression),
            repr(self.keep_rank_count),
            repr(self.rank_score_drop_limit),
        )


class SecondPhaseRanking(object):
    def __init__(
        self,
        expression: str,
        rerank_count: int = 100,
        rank_score_drop_limit: Optional[float] = None,
    ) -> None:
        r"""
        Create a Vespa second phase ranking configuration.

        This is the optional reranking performed on the best hits from the first phase.
        Check the [Vespa documentation](https://docs.vespa.ai/en/reference/schema-reference.html#secondphase-rank)
        for more detailed information about second phase ranking configuration.

        Args:
            expression (str): Specify the ranking expression to be used for the second phase of ranking.
                Check also the [Vespa documentation](https://docs.vespa.ai/en/reference/ranking-expressions.html)
                for ranking expressions.
            rerank_count (int, optional): Specifies the number of hits to be reranked in the second phase.
                Default value is 100.
            rank_score_drop_limit (float, optional): Drop all hits with a first phase rank score less than or equal
                to this floating point number.

        Returns:
            SecondPhaseRanking: A second phase ranking configuration instance.

        Example:
            ```
            SecondPhaseRanking(expression="1.25 * bm25(title) + 3.75 * bm25(body)", rerank_count=10)
            SecondPhaseRanking('1.25 * bm25(title) + 3.75 * bm25(body)', 10, None)

            SecondPhaseRanking(expression="1.25 * bm25(title) + 3.75 * bm25(body)", rerank_count=10, rank_score_drop_limit=5)
            SecondPhaseRanking('1.25 * bm25(title) + 3.75 * bm25(body)', 10, 5)
            ```
        """
        self.expression = expression
        self.rerank_count = rerank_count
        self.rank_score_drop_limit = rank_score_drop_limit

    def __eq__(self, other: object) -> bool:
        if not isinstance(other, self.__class__):
            return NotImplemented
        return (
            self.expression == other.expression
            and self.rerank_count == other.rerank_count
            and self.rank_score_drop_limit == other.rank_score_drop_limit
        )

    def __repr__(self) -> str:
        return "{0}({1}, {2}, {3})".format(
            self.__class__.__name__,
            repr(self.expression),
            repr(self.rerank_count),
            repr(self.rank_score_drop_limit),
        )


class GlobalPhaseRanking(object):
    def __init__(
        self,
        expression: str,
        rerank_count: int = 100,
        rank_score_drop_limit: Optional[float] = None,
    ) -> None:
        r"""
        Create a Vespa global phase ranking configuration.

        This is the optional reranking performed on the best hits from the content nodes phase(s).
        Check the [Vespa documentation](https://docs.vespa.ai/en/reference/schema-reference.html#globalphase-rank)
        for more detailed information about global phase ranking configuration.

        Args:
            expression (str): Specify the ranking expression to be used for the global phase of ranking.
                Check also the [Vespa documentation](https://docs.vespa.ai/en/reference/ranking-expressions.html)
                for ranking expressions.
            rerank_count (int, optional): Specifies the number of hits to be reranked in the global phase.
                Default value is 100.
            rank_score_drop_limit (float, optional): Drop all hits with a first phase rank score less than or equal
                to this floating point number.

        Returns:
            GlobalPhaseRanking: A global phase ranking configuration instance.

        Example:
            ```
                GlobalPhaseRanking(expression="1.25 * bm25(title) + 3.75 * bm25(body)", rerank_count=10)
                GlobalPhaseRanking('1.25 * bm25(title) + 3.75 * bm25(body)', 10, None)

                GlobalPhaseRanking(expression="1.25 * bm25(title) + 3.75 * bm25(body)", rerank_count=10, rank_score_drop_limit=5)
                GlobalPhaseRanking('1.25 * bm25(title) + 3.75 * bm25(body)', 10, 5)
            ```
        """

        self.expression = expression
        self.rerank_count = rerank_count
        self.rank_score_drop_limit = rank_score_drop_limit

    def __eq__(self, other: object) -> bool:
        if not isinstance(other, self.__class__):
            return NotImplemented
        return (
            self.expression == other.expression
            and self.rerank_count == other.rerank_count
            and self.rank_score_drop_limit == other.rank_score_drop_limit
        )

    def __repr__(self) -> str:
        return "{0}({1}, {2}, {3})".format(
            self.__class__.__name__,
            repr(self.expression),
            repr(self.rerank_count),
            repr(self.rank_score_drop_limit),
        )


class Mutate(object):
    def __init__(
        self,
        on_match: Union[Dict, None],
        on_first_phase: Union[Dict, None],
        on_second_phase: Union[Dict, None],
        on_summary: Union[Dict, None],
    ) -> None:
        r"""
        Enable mutating operations in rank profiles.

        Check the [Vespa documentation](https://docs.vespa.ai/en/reference/schema-reference.html#mutate)
        for more detailed information about mutable attributes.

        Args:
            on_match (dict, optional): Dictionary for the on-match phase containing 3 mandatory keys:
                - `attribute`: name of the mutable attribute to mutate.
                - `operation_string`: operation to perform on the mutable attribute.
                - `operation_value`: number to set, add, or subtract to/from the current value of the mutable attribute.
            on_first_phase (dict, optional): Dictionary for the on-first-phase phase containing 3 mandatory keys:
                - `attribute`: name of the mutable attribute to mutate.
                - `operation_string`: operation to perform on the mutable attribute.
                - `operation_value`: number to set, add, or subtract to/from the current value of the mutable attribute.
            on_second_phase (dict, optional): Dictionary for the on-second-phase phase containing 3 mandatory keys:
                - `attribute`: name of the mutable attribute to mutate.
                - `operation_string`: operation to perform on the mutable attribute.
                - `operation_value`: number to set, add, or subtract to/from the current value of the mutable attribute.
            on_summary (dict, optional): Dictionary for the on-summary phase containing 3 mandatory keys:
                - `attribute`: name of the mutable attribute to mutate.
                - `operation_string`: operation to perform on the mutable attribute.
                - `operation_value`: number to set, add, or subtract to/from the current value of the mutable attribute.

        Example:
            ```python
            enable_mutating_operations(
                on_match={
                    'attribute': 'popularity',
                    'operation_string': 'add',
                    'operation_value': 5
                },
                on_first_phase={
                    'attribute': 'score',
                    'operation_string': 'subtract',
                    'operation_value': 3
                }
            )
            enable_mutating_operations({'attribute': 'popularity', 'operation_string': 'add', 'operation_value': 5},
                                        {'attribute': 'score', 'operation_string': 'subtract', 'operation_value': 3})
            ```

        """
        if on_match:
            self.on_match = True
            self.on_match_attribute = on_match["attribute"]
            self.on_match_operation_string = on_match["operation_string"]
            self.on_match_operation_value = on_match["operation_value"]
        else:
            self.on_match = False
        if on_first_phase:
            self.on_first_phase = True
            self.on_first_phase_attribute = on_first_phase["attribute"]
            self.on_first_phase_operation_string = on_first_phase["operation_string"]
            self.on_first_phase_operation_value = on_first_phase["operation_value"]
        else:
            self.on_first_phase = False
        if on_second_phase:
            self.on_second_phase = True
            self.on_second_phase_attribute = on_second_phase["attribute"]
            self.on_second_phase_operation_string = on_second_phase["operation_string"]
            self.on_second_phase_operation_value = on_second_phase["operation_value"]
        else:
            self.on_second_phase = False
        if on_summary:
            self.on_summary = True
            self.on_summary_attribute = on_summary["attribute"]
            self.on_summary_operation_string = on_summary["operation_string"]
            self.on_summary_operation_value = on_summary["operation_value"]
        else:
            self.on_summary = False

    def __eq__(self, other: object) -> bool:
        if not isinstance(other, self.__class__):
            return NotImplemented
        return (
            self.on_match == other.on_match
            and self.on_first_phase == other.on_first_phase
            and self.on_second_phase == other.on_second_phase
            and self.on_summary == other.on_summary
        )

    def __repr__(self) -> str:
        return "{0}({1}, {2}, {3}, {4})".format(
            self.__class__.__name__,
            repr(self.on_match),
            repr(self.on_first_phase),
            repr(self.on_second_phase),
            repr(self.on_summary),
        )


class MatchPhaseRanking(object):
    def __init__(
        self, attribute: str, order: Literal["ascending", "descending"], max_hits: int
    ) -> None:
        r"""
        Create a Vespa match phase ranking configuration.

        This is an optional phase that can be used to quickly select a subset of hits for further ranking.
        Check the [Vespa documentation](https://docs.vespa.ai/en/reference/schema-reference.html#match-phase)
        for more detailed information about match phase ranking configuration.

        Args:
            attribute (str): The numeric attribute to use for filtering.
            order (str): The sort order, either "ascending" or "descending".
            max_hits (int): Maximum number of hits to pass to the next phase.

        Example:
            ```python
            MatchPhaseRanking(attribute="popularity", order="descending", max_hits=1000)
            MatchPhaseRanking('popularity', 'descending', 1000)
            ```
        """
        self.attribute = attribute
        self.order = order
        self.max_hits = max_hits

    def __eq__(self, other: object) -> bool:
        if not isinstance(other, self.__class__):
            return NotImplemented
        return (
            self.attribute == other.attribute
            and self.order == other.order
            and self.max_hits == other.max_hits
        )

    def __repr__(self) -> str:
        return "{0}({1}, {2}, {3})".format(
            self.__class__.__name__,
            repr(self.attribute),
            repr(self.order),
            repr(self.max_hits),
        )


class RankProfileFields(TypedDict, total=False):
    inherits: str
    constants: Dict
    functions: List[Function]
    summary_features: List
    match_features: List
    match_phase: MatchPhaseRanking
    second_phase: SecondPhaseRanking
    global_phase: GlobalPhaseRanking
    weight: List[Tuple[str, int]]
    rank_type: List[Tuple[str, str]]
    rank_properties: List[Tuple[str, str]]
    inputs: List[Union[Tuple[str, str], Tuple[str, str, str]]]
    mutate: Mutate
    filter_threshold: float
    weakand: Dict[str, float]  # <-- NEW: weakand parameters


class RankProfile(object):
    def __init__(
        self,
        name: str,
        # Allow a str object as expression for backwards compatibility
        first_phase: Union[str, FirstPhaseRanking],
        inherits: Optional[str] = None,
        constants: Optional[Dict] = None,
        functions: Optional[List[Function]] = None,
        summary_features: Optional[List] = None,
        match_features: Optional[List] = None,
        second_phase: Optional[SecondPhaseRanking] = None,
        global_phase: Optional[GlobalPhaseRanking] = None,
        match_phase: Optional[MatchPhaseRanking] = None,
        num_threads_per_search: Optional[int] = None,
        **kwargs: Unpack[RankProfileFields],
    ) -> None:
        r"""
        Create a Vespa rank profile.

        Rank profiles are used to specify an alternative ranking of the same data for different purposes, and to experiment with new rank settings.
        Check the [Vespa documentation](https://docs.vespa.ai/en/reference/schema-reference.html#rank-profile)
        for more detailed information about rank profiles.

        Args:
            name (str): Rank profile name.
            first_phase (str): The config specifying the first phase of ranking.
                [More info](https://docs.vespa.ai/en/reference/schema-reference.html#firstphase-rank) about first phase ranking.
            inherits (str, optional): The inherits attribute is optional. If defined, it contains the name of another rank profile
                in the same schema. Values not defined in this rank profile will then be inherited.
            constants (dict, optional): Dict of constants available in ranking expressions, resolved and optimized at configuration time.
                [More info](https://docs.vespa.ai/en/reference/schema-reference.html#constants) about constants.
            functions (list, optional): List of `Function` objects representing rank functions to be included in the rank profile.
            summary_features (list, optional): List of rank features to be included with each hit.
                [More info](https://docs.vespa.ai/en/reference/schema-reference.html#summary-features) about summary features.
            match_features (list, optional): List of rank features to be included with each hit.
                [More info](https://docs.vespa.ai/en/reference/schema-reference.html#match-features) about match features.
            second_phase (SecondPhaseRanking, optional): Config specifying the second phase of ranking. See `SecondPhaseRanking`.
            global_phase (GlobalPhaseRanking, optional): Config specifying the global phase of ranking. See `GlobalPhaseRanking`.
            match_phase (MatchPhaseRanking, optional): Config specifying the match phase of ranking. See `MatchPhaseRanking`.
            num_threads_per_search (int, optional): Overrides the global `persearch` value for this rank profile to a lower value.
            weight (list, optional): A list of tuples containing the field and their weight.
            rank_type (list, optional): A list of tuples containing a field and the rank-type-name.
                [More info](https://docs.vespa.ai/en/reference/schema-reference.html#rank-type) about rank-type.
            rank_properties (list, optional): A list of tuples containing a field and its configuration.
                [More info](https://docs.vespa.ai/en/reference/schema-reference.html#rank-properties) about rank-properties.
            mutate (Mutate, optional): A `Mutate` object containing attributes to mutate on, mutation operation, and value.
                [More info](https://docs.vespa.ai/en/reference/schema-reference.html#mutate) about mutate operation.

        Example:
            ```python
            RankProfile(name = "default", first_phase = "nativeRank(title, body)")
            RankProfile('default', 'nativeRank(title, body)', None, None, None, None, None, None, None, None, None, None, None, None, None)

            RankProfile(name = "new", first_phase = "BM25(title)", inherits = "default")
            RankProfile('new', 'BM25(title)', 'default', None, None, None, None, None, None, None, None, None, None, None, None)

            RankProfile(
                name = "new",
                first_phase = "BM25(title)",
                inherits = "default",
                constants={"TOKEN_NONE": 0, "TOKEN_CLS": 101, "TOKEN_SEP": 102},
                summary_features=["BM25(title)"]
            )
            RankProfile('new', 'BM25(title)', 'default', {'TOKEN_NONE': 0, 'TOKEN_CLS': 101, 'TOKEN_SEP': 102}, None, ['BM25(title)'], None, None, None, None, None, None, None, None, None)

            RankProfile(
                name="bert",
                first_phase="bm25(title) + bm25(body)",
                second_phase=SecondPhaseRanking(expression="1.25 * bm25(title) + 3.75 * bm25(body)", rerank_count=10),
                inherits="default",
                constants={"TOKEN_NONE": 0, "TOKEN_CLS": 101, "TOKEN_SEP": 102},
                functions=[
                    Function(
                        name="question_length",
                        expression="sum(map(query(query_token_ids), f(a)(a > 0)))"
                    ),
                    Function(
                        name="doc_length",
                        expression="sum(map(attribute(doc_token_ids), f(a)(a > 0)))"
                    )
                ],
                summary_features=["question_length", "doc_length"]
            )
            RankProfile('bert', 'bm25(title) + bm25(body)', 'default', {'TOKEN_NONE': 0, 'TOKEN_CLS': 101, 'TOKEN_SEP': 102}, [Function('question_length', 'sum(map(query(query_token_ids), f(a)(a > 0)))', None), Function('doc_length', 'sum(map(attribute(doc_token_ids), f(a)(a > 0)))', None)], ['question_length', 'doc_length'], None, SecondPhaseRanking('1.25 * bm25(title) + 3.75 * bm25(body)', 10, None), None, None, None, None, None, None, None)

            RankProfile(
                name = "default",
                first_phase = "nativeRank(title, body)",
                weight = [("title", 200), ("body", 100)]
            )
            RankProfile('default', 'nativeRank(title, body)', None, None, None, None, None, None, None, None, None, [('title', 200), ('body', 100)], None, None, None)

            RankProfile(
                name = "default",
                first_phase = "nativeRank(title, body)",
                rank_type = [("body", "about")]
            )
            RankProfile('default', 'nativeRank(title, body)', None, None, None, None, None, None, None, None, None, None, [('body', 'about')], None, None)

            RankProfile(
                name = "default",
                first_phase = "nativeRank(title, body)",
                rank_properties = [("fieldMatch(title).maxAlternativeSegmentations", "10")]
            )
            RankProfile('default', 'nativeRank(title, body)', None, None, None, None, None, None, None, None, None, None, None, [('fieldMatch(title).maxAlternativeSegmentations', '10')], None)

            RankProfile(
               name = "default",
               first_phase = FirstPhaseRanking(expression="nativeRank(title, body)", keep_rank_count=50)
            )
            RankProfile('default', FirstPhaseRanking('nativeRank(title, body)', 50, None), None, None, None, None, None, None, None, None, None, None, None, None, None)

            RankProfile(
                name = "default",
                first_phase = "nativeRank(title, body)",
                num_threads_per_search = 2
            )
            RankProfile('default', 'nativeRank(title, body)', None, None, None, None, None, None, None, None, 2, None, None, None, None)
            ```
        """
        self.name = name
        self.first_phase = first_phase
        self.inherits = kwargs.get("inherits", inherits)
        self.constants = kwargs.get("constants", constants)
        self.functions = kwargs.get("functions", functions)
        self.summary_features = kwargs.get("summary_features", summary_features)
        self.match_features = kwargs.get("match_features", match_features)
        self.second_phase = kwargs.get("second_phase", second_phase)
        self.global_phase = kwargs.get("global_phase", global_phase)
        self.match_phase = kwargs.get("match_phase", match_phase)
        self.num_threads_per_search = kwargs.get(
            "num_threads_per_search", num_threads_per_search
        )
        self.weight = kwargs.get("weight", None)
        self.rank_type = kwargs.get("rank_type", None)
        self.rank_properties = kwargs.get("rank_properties", None)
        self.inputs = kwargs.get("inputs", None)
        self.mutate = kwargs.get("mutate", None)
        self.filter_threshold = kwargs.get("filter_threshold", None)
        self.weakand = kwargs.get("weakand", None)  # <-- NEW: store weakand parameters

    def __eq__(self, other: object) -> bool:
        if not isinstance(other, self.__class__):
            return NotImplemented
        return (
            self.name == other.name
            and self.first_phase == other.first_phase
            and self.inherits == other.inherits
            and self.constants == other.constants
            and self.functions == other.functions
            and self.summary_features == other.summary_features
            and self.match_features == other.match_features
            and self.second_phase == other.second_phase
            and self.global_phase == other.global_phase
            and self.match_phase == other.match_phase
            and self.num_threads_per_search == other.num_threads_per_search
            and self.weight == other.weight
            and self.rank_type == other.rank_type
            and self.rank_properties == other.rank_properties
            and self.inputs == other.inputs
            and self.mutate == other.mutate
        )

    def __repr__(self) -> str:
        return "{0}({1}, {2}, {3}, {4}, {5}, {6}, {7}, {8}, {9}, {10}, {11}, {12}, {13}, {14}, {15})".format(
            self.__class__.__name__,
            repr(self.name),
            repr(self.first_phase),
            repr(self.inherits),
            repr(self.constants),
            repr(self.functions),
            repr(self.summary_features),
            repr(self.match_features),
            repr(self.second_phase),
            repr(self.global_phase),
            repr(self.match_phase),
            repr(self.num_threads_per_search),
            repr(self.weight),
            repr(self.rank_type),
            repr(self.rank_properties),
            repr(self.inputs),
        )


class OnnxModel(object):
    def __init__(
        self,
        model_name: str,
        model_file_path: str,
        inputs: Dict[str, str],
        outputs: Dict[str, str],
    ) -> None:
        """
        Create a Vespa ONNX model config.

        Vespa has support for advanced ranking models through its tensor API. If you have your model in the ONNX format, Vespa can import the models and use them directly. Check the [Vespa documentation](https://docs.vespa.ai/en/onnx.html) for more detailed information about field sets.

        Args:
            model_name (str): Unique model name to use as an ID when referencing the model.
            model_file_path (str): ONNX model file path.
            inputs (dict): Dict mapping the ONNX input names as specified in the ONNX file to valid Vespa inputs.
                These can be a document field (`attribute(field_name)`), a query parameter (`query(query_param)`), a constant (`constant(name)`), or a user-defined function (`function_name`).
            outputs (dict, optional): Dict mapping the ONNX output names as specified in the ONNX file to the name used in Vespa to specify the output.
                If omitted, the first output in the ONNX file will be used.

        Example:
            ```python
            OnnxModel(
                model_name="bert",
                model_file_path="bert.onnx",
                inputs={
                    "input_ids": "input_ids",
                    "token_type_ids": "token_type_ids",
                    "attention_mask": "attention_mask",
                },
                outputs={"logits": "logits"},
            )
            OnnxModel('bert', 'bert.onnx', {'input_ids': 'input_ids', 'token_type_ids': 'token_type_ids', 'attention_mask': 'attention_mask'}, {'logits': 'logits'})
            ```
        """
        self.model_name = model_name
        self.model_file_path = model_file_path
        self.inputs = inputs
        self.outputs = outputs

        self.model_file_name = self.model_name + ".onnx"
        self.file_path = os.path.join("files", self.model_file_name)

    def __eq__(self, other: object) -> bool:
        if not isinstance(other, self.__class__):
            return NotImplemented
        return (
            self.model_name == other.model_name
            and self.model_file_path == other.model_file_path
            and self.inputs == other.inputs
            and self.outputs == other.outputs
        )

    def __repr__(self) -> str:
        return "{0}({1}, {2}, {3}, {4})".format(
            self.__class__.__name__,
            repr(self.model_name),
            repr(self.model_file_path),
            repr(self.inputs),
            repr(self.outputs),
        )


class SchemaConfiguration(TypedDict, total=False):
    stemming: Optional[str]


class Schema(object):
    def __init__(
        self,
        name: str,
        document: Document,
        fieldsets: Optional[List[FieldSet]] = None,
        rank_profiles: Optional[List[RankProfile]] = None,
        models: Optional[List[OnnxModel]] = None,
        global_document: bool = False,
        imported_fields: Optional[List[ImportedField]] = None,
        document_summaries: Optional[List[DocumentSummary]] = None,
        mode: Optional[str] = "index",
        inherits: Optional[str] = None,
        **kwargs: Unpack[SchemaConfiguration],
    ) -> None:
        """
        Create a Vespa Schema.

        Check the [Vespa documentation](https://docs.vespa.ai/en/schemas.html) for more detailed information about schemas.

        Args:
            name (str): Schema name.
            document (Document): Vespa `Document` associated with the Schema.
            fieldsets (list, optional): A list of `FieldSet` associated with the Schema.
            rank_profiles (list, optional): A list of `RankProfile` associated with the Schema.
            models (list, optional): A list of `OnnxModel` associated with the Schema.
            global_document (bool, optional): Set to True to copy the documents to all content nodes. Defaults to False.
            imported_fields (list, optional): A list of `ImportedField` defining fields from global documents to be imported.
            document_summaries (list, optional): A list of `DocumentSummary` associated with the schema.
            mode (str, optional): Schema mode. Defaults to 'index'. Other options are 'store-only' and 'streaming'.
            inherits (str, optional): Schema to inherit from.
            stemming (str, optional): The default stemming setting. Defaults to 'best'.

        Example:
            ```python
            Schema(name="schema_name", document=Document())
            Schema('schema_name', Document(None, None, None), None, None, [], False, None, [], None)
            ```
        """
        self.name = name
        self.document = document
        self.global_document = global_document
        self.inherits = inherits

        if mode not in ["index", "store-only", "streaming"]:
            raise ValueError(
                "Invalid mode: {0}. Valid options are 'index', 'store-only' and 'streaming'.".format(
                    mode
                )
            )
        self.mode = mode

        self.fieldsets = {}
        if fieldsets is not None:
            self.fieldsets = {fieldset.name: fieldset for fieldset in fieldsets}

        self.imported_fields = {}
        if imported_fields is not None:
            self.imported_fields = {
                imported_field.name: imported_field
                for imported_field in imported_fields
            }

        self.rank_profiles = {}
        if rank_profiles is not None:
            self.rank_profiles = {
                rank_profile.name: rank_profile for rank_profile in rank_profiles
            }

        self.models = [] if models is None else list(models)

        self.document_summaries = (
            [] if document_summaries is None else list(document_summaries)
        )

        self.stemming = kwargs.get("stemming", None)

    def add_fields(self, *fields: Field) -> None:
        """
        Add `Field` to the Schema's `Document`.

        Args:
            fields (list): A list of `Field` objects to be added to the `Document`.

        Example:
            ```python
            schema.add_fields([Field(name="title", type="string"), Field(name="body", type="text")])
            schema.add_fields([Field('title', 'string'), Field('body', 'text')])
            ```
        """
        self.document.add_fields(*fields)

    def add_field_set(self, field_set: FieldSet) -> None:
        """
        Add a `FieldSet` to the Schema.

        Args:
            field_set (list): A list of `FieldSet` objects to be added to the Schema.
        """
        self.fieldsets[field_set.name] = field_set

    def add_rank_profile(self, rank_profile: RankProfile) -> None:
        """
        Add a `RankProfile` to the Schema.

        Args:
            rank_profile (RankProfile): The rank profile to be added to the Schema.

        Returns:
            None
        """
        self.rank_profiles[rank_profile.name] = rank_profile

    def add_model(self, model: OnnxModel) -> None:
        """
        Add an `OnnxModel` to the Schema.

        Args:
            model (OnnxModel): The ONNX model to be added to the Schema.

        Returns:
            None
        """
        self.models.append(model)

    def add_imported_field(self, imported_field: ImportedField) -> None:
        """
        Add an `ImportedField` to the Schema.

        Args:
            imported_field (ImportedField): The imported field to be added to the Schema.
        """
        self.imported_fields[imported_field.name] = imported_field

    def add_document_summary(self, document_summary: DocumentSummary) -> None:
        """
        Add a `DocumentSummary` to the Schema.

        Args:
            document_summary (DocumentSummary): The document summary to be added to the Schema.
        """
        self.document_summaries.append(document_summary)

    @property
    def schema_to_text(self) -> str:
        env = Environment(
            loader=PackageLoader("vespa", "templates"),
            autoescape=select_autoescape(
                disabled_extensions=("txt",),
                default_for_string=True,
                default=True,
            ),
        )
        env.trim_blocks = True
        env.lstrip_blocks = True
        schema_template = env.get_template("schema.txt")
        return schema_template.render(
            schema_name=self.name,
            document_name=self.name,
            schema=self,
            document=self.document,
            fieldsets=self.fieldsets,
            rank_profiles=self.rank_profiles,
            models=self.models,
            imported_fields=self.imported_fields,
            document_summaries=self.document_summaries,
            stemming=self.stemming,
        )

    def __eq__(self, other: object) -> bool:
        if not isinstance(other, self.__class__):
            return NotImplemented
        return (
            self.name == other.name
            and self.document == other.document
            and self.fieldsets == other.fieldsets
            and self.rank_profiles == other.rank_profiles
            and self.models == other.models
            and self.global_document == other.global_document
            and self.imported_fields == other.imported_fields
            and self.document_summaries == other.document_summaries
            and self.stemming == other.stemming
        )

    def __repr__(self) -> str:
        return "{0}({1}, {2}, {3}, {4}, {5}, {6}, {7}, {8}, {9})".format(
            self.__class__.__name__,
            repr(self.name),
            repr(self.document),
            repr(
                [field for field in self.fieldsets.values()] if self.fieldsets else None
            ),
            repr(
                [rank_profile for rank_profile in self.rank_profiles.values()]
                if self.rank_profiles
                else None
            ),
            repr(self.models),
            repr(self.global_document),
            repr(
                [imported_field for imported_field in self.imported_fields.values()]
                if self.imported_fields
                else None
            ),
            repr(self.document_summaries),
            repr(self.stemming),
        )


class QueryTypeField(object):
    def __init__(
        self,
        name: str,
        type: str,
    ) -> None:
        """
        Create a field to be included in a `QueryProfileType`.

        Args:
            name (str): Field name.
            type (str): Field type.

        Example:
            ```python
            QueryTypeField(
                name="ranking.features.query(title_bert)",
                type="tensor<float>(x[768])"
            )
            QueryTypeField('ranking.features.query(title_bert)', 'tensor<float>(x[768])')
            ```
        """
        self.name = name
        self.type = type

    def __eq__(self, other: object) -> bool:
        if not isinstance(other, self.__class__):
            return NotImplemented
        return self.name == other.name and self.type == other.type

    def __repr__(self) -> str:
        return "{0}({1}, {2})".format(
            self.__class__.__name__,
            repr(self.name),
            repr(self.type),
        )


class QueryProfileType(object):
    def __init__(self, fields: Optional[List[QueryTypeField]] = None) -> None:
        """
        Create a Vespa Query Profile Type.

        Check the [Vespa documentation](https://docs.vespa.ai/en/query-profiles.html#query-profile-types)
        for more detailed information about query profile types.

        An `ApplicationPackage` instance comes with a default `QueryProfile` named `default`
        that is associated with a `QueryProfileType` named `root`,
        meaning that you usually do not need to create those yourself, only add fields to them when required.

        Args:
            fields (list[QueryTypeField]): A list of `QueryTypeField`.

        Example:
            ```python
            QueryProfileType(
                fields=[
                    QueryTypeField(
                        name="ranking.features.query(tensor_bert)",
                        type="tensor<float>(x[768])"
                    )
                ]
            )
            # Output: QueryProfileType([QueryTypeField('ranking.features.query(tensor_bert)', 'tensor<float>(x[768])')])
            ```
        """
        self.name = "root"
        self.fields = [] if not fields else fields

    def add_fields(self, *fields: QueryTypeField) -> None:
        """
        Add `QueryTypeField` objects to the Query Profile Type.

        Args:
            fields (QueryTypeField): Fields to be added.

        Example:
            ```python
            query_profile_type = QueryProfileType()
            query_profile_type.add_fields(
                QueryTypeField(
                    name="age",
                    type="integer"
                ),
                QueryTypeField(
                    name="profession",
                    type="string"
                )
            )
            ```
        """
        self.fields.extend(fields)

    def __eq__(self, other: object) -> bool:
        if not isinstance(other, self.__class__):
            return NotImplemented
        return self.fields == other.fields

    def __repr__(self) -> str:
        return "{0}({1})".format(
            self.__class__.__name__, repr(self.fields) if self.fields else None
        )


class QueryField(object):
    def __init__(
        self,
        name: str,
        value: Union[str, int, float],
    ) -> None:
        """
        Create a field to be included in a `QueryProfile`.

        Args:
            name (str): Field name.
            value (Any): Field value.

        Example:
            ```python
            QueryField(name="maxHits", value=1000)
            # Output: QueryField('maxHits', 1000)
            ```
        """
        self.name = name
        self.value = value

    def __eq__(self, other: object) -> bool:
        if not isinstance(other, self.__class__):
            return NotImplemented
        return self.name == other.name and self.value == other.value

    def __repr__(self) -> str:
        return "{0}({1}, {2})".format(
            self.__class__.__name__,
            repr(self.name),
            repr(self.value),
        )


class QueryProfile(object):
    def __init__(self, fields: Optional[List[QueryField]] = None) -> None:
        """
        Create a Vespa Query Profile.

        Check the [Vespa documentation](https://docs.vespa.ai/en/query-profiles.html)
        for more detailed information about query profiles.

        A `QueryProfile` is a named collection of query request parameters given in the configuration.
        The query request can specify a query profile whose parameters will be used as parameters of that request.
        The query profiles may optionally be type-checked.
        Type checking is turned on by referencing a `QueryProfileType` from the query profile.

        Args:
            fields (list[QueryField]): A list of `QueryField`.

        Example:
            ```python
            QueryProfile(fields=[QueryField(name="maxHits", value=1000)])
            # Output: QueryProfile([QueryField('maxHits', 1000)])
            ```
        """
        self.name = "default"
        self.type = "root"
        self.fields = [] if not fields else fields

    def add_fields(self, *fields: QueryField) -> None:
        """
        Add `QueryField` objects to the Query Profile.

        Args:
            fields (QueryField): Fields to be added.

        Example:
            ```python
            query_profile = QueryProfile()
            query_profile.add_fields(QueryField(name="maxHits", value=1000))
            ```
        """
        self.fields.extend(fields)

    def __eq__(self, other: object) -> bool:
        if not isinstance(other, self.__class__):
            return NotImplemented
        return self.fields == other.fields

    def __repr__(self) -> str:
        return "{0}({1})".format(
            self.__class__.__name__, repr(self.fields) if self.fields else None
        )


class ApplicationConfiguration(object):
    def __init__(
        self, name: str, value: Union[str, Dict[str, Union[Dict, str]]]
    ) -> str:
        """
        Create a Vespa Schema.

        Check the [Config documentation](https://docs.vespa.ai/en/reference/services.html#generic-config)
        for more detailed information about generic configuration.

        Args:
            name (str): Configuration name.
            value (str | dict): Either a string or a dictionary (which may be nested) of values.

        Example:
            ```python
            ApplicationConfiguration(
                name="container.handler.observability.application-userdata",
                value={"version": "my-version"}
            )
            # Output: ApplicationConfiguration(name="container.handler.observability.application-userdata")
            ```
        """
        self.name = name
        self.value = value

    def __repr__(self) -> str:
        return f'{self.__class__.__name__}(name="{self.name}")'

    def __get_tab(self, n: int = 1) -> str:
        return " " * 4 * n

    def __to_xml_string(
        self, xml_elements: Dict[str, Union[Dict, str]], level=0
    ) -> str:
        string = "\n"

        for tag, value in xml_elements.items():
            tabs = self.__get_tab(level)

            if isinstance(value, dict):
                value = self.__to_xml_string(value, level + 1)
                string += f"{tabs}<{tag}>{value}{tabs}</{tag}>\n"
            else:
                string += f"{tabs}<{tag}>{value}</{tag}>\n"
        return string

    def to_vt(self) -> VT:
        return config((vt(k, v) for k, v in self.value.items()), name=self.name)

    @property
    def to_text(self) -> str:
        value = (
            self.__get_tab() + self.__to_xml_string(self.value, level=1)
            if isinstance(self.value, dict)
            else self.value
        )
        return f'<config name="{self.name}">{value}</config>'


class Parameter(object):
    def __init__(
        self,
        name: str,
        args: Optional[Dict[str, str]] = None,
        children: Optional[Union[str, List["Parameter"]]] = None,
    ) -> None:
        """
        Create a Vespa Component configuration parameter.

        Args:
            name (str): Parameter name.
            args (Any): Parameter arguments.
            children (str | list[Parameter]): Parameter children. Can be either a string or a list of `Parameter` objects for nested configs.
        """
        self.name = name
        self.args = args
        self.children = children

    def to_xml(self, root) -> ET.Element:
        xml = ET.SubElement(root, self.name)
        [xml.set(k, v) for k, v in self.args.items()]
        if self.children:
            if isinstance(self.children, str):
                xml.text = self.children
            elif isinstance(self.children, List):
                for child in self.children:
                    child.to_xml(xml)
        return xml

    def __eq__(self, other: object) -> bool:
        if not isinstance(other, self.__class__):
            return NotImplemented
        return (
            self.name == other.name
            and self.args == other.args
            and self.children == other.children
        )

    def to_vt(self) -> VT:
        vt_func = vt(
            self.name,
        )
        if self.args:
            vt_func = vt_func(**self.args)
        if self.children:
            if isinstance(self.children, str):
                vt_func = vt_func(self.children)
            elif isinstance(self.children, List):
                vt_func = vt_func(*[child.to_vt() for child in self.children])
        return vt_func


class AuthClient(object):
    def __init__(
        self,
        id: str,
        permissions: List[str],
        parameters: Optional[List[Parameter]] = None,
    ) -> None:
        """
        Create a Vespa AuthClient.

        Check the [Vespa documentation](https://docs.vespa.ai/en/reference/services-container.html).

        Args:
            id (str): The auth client ID.
            permissions (list[str]): List of permissions.
            parameters (list[Parameter]): List of `Parameter` objects defining the configuration of the auth client.

        Example:
            ```python
            AuthClient(
                id="token",
                permissions=["read", "write"],
                parameters=[Parameter("token", {"id": "my-token-id"})],
            )
            # Output: AuthClient(id="token", permissions="['read', 'write']")
            ```
        """
        self.id = id
        self.permissions = permissions
        self.parameters = parameters

    def to_xml(self, root) -> ET.Element:
        xml = ET.SubElement(root, "client")
        xml.set("id", self.id)
        xml.set("permissions", ",".join(self.permissions))
        if self.parameters:
            for param in self.parameters:
                param.to_xml(xml)
        return root

    def to_xml_string(self, indent: int = 1) -> str:
        root = ET.Element("client")
        root.set("id", self.id)
        root.set("permissions", ",".join(self.permissions))
        if self.parameters:
            for param in self.parameters:
                param.to_xml(root)
        xml_lines = (
            minidom.parseString(ET.tostring(root))
            .toprettyxml(indent=" " * 4)
            .strip()
            .split("\n")
        )
        return "\n".join(
            [xml_lines[1]] + [(" " * 4 * indent) + line for line in xml_lines[2:]]
        )

    def __eq__(self, other: object) -> bool:
        if not isinstance(other, self.__class__):
            return NotImplemented
        return (
            self.id == other.id
            and self.permissions == other.permissions
            and self.parameters == other.parameters
        )

    def __lt__(self, other: object) -> bool:
        if not isinstance(other, self.__class__):
            return NotImplemented
        return self.id < other.id

    def __gt__(self, other: object) -> bool:
        if not isinstance(other, self.__class__):
            return NotImplemented
        return self.id > other.id

    def __repr__(self) -> str:
        id = f'id="{self.id}"'
        permissions = f', permissions="{self.permissions}"' if self.permissions else ""
        return f"{self.__class__.__name__}({id}{permissions})"

    def to_vt(self) -> VT:
        return client(
            *[p.to_vt() for p in self.parameters or []],
            id=self.id,
            permissions=",".join(self.permissions),
        )


class Component(object):
    def __init__(
        self,
        id: str,
        cls: Optional[str] = None,
        bundle: Optional[str] = None,
        type: Optional[str] = None,
        parameters: Optional[List[Parameter]] = None,
    ) -> None:
        def create_component(id, cls, bundle, type, parameters):
            """
            Create a Vespa Component.

            Can be used both for [embedders](https://docs.vespa.ai/en/reference/embedding-reference.html)
            and [generic components](https://docs.vespa.ai/en/reference/services-container.html#component).

            Please see the Vespa documentation for more information.

            Args:
                id (str): The component ID.
                cls (str): Component class.
                bundle (str): Component bundle.
                type (str): Component type.
                parameters (list[Parameter]): Component configuration parameters.

            Example:
                ```python
                Component(
                    id="hf-embedder",
                    type="hugging-face-embedder",
                    parameters=[
                        Parameter("transformer-model", {"path": "my-models/model.onnx"}),
                        Parameter("tokenizer-model", {"path": "my-models/tokenizer.onnx"}),
                    ]
                )
                # Output: Component(id="hf-embedder", type="hugging-face-embedder")
                ```
            """

        self.id = id
        self.cls = cls
        self.bundle = bundle
        self.type = type
        self.parameters = parameters

    def __repr__(self) -> str:
        id = f'id="{self.id}"'
        cls = f', class="{self.cls}"' if self.cls else ""
        bundle = f', bundle="{self.bundle}"' if self.bundle else ""
        type = f', type="{self.type}"' if self.type else ""
        return f"{self.__class__.__name__}({id}{cls}{bundle}{type})"

    def to_xml(self, root) -> ET.Element:
        xml = ET.SubElement(root, "component")
        xml.set("id", self.id)
        if self.cls:
            xml.set("class", self.cls)
        if self.bundle:
            xml.set("bundle", self.bundle)
        if self.type:
            xml.set("type", self.type)
        if self.parameters:
            for param in self.parameters:
                param.to_xml(xml)

        return root

    def to_xml_string(self, indent: int = 1) -> str:
        root = ET.Element("root")  # Add temporary root (needed by to_xml())
        self.to_xml(root)
        root = root.find("component")  # Strip away temporary root

        # Fix indentation, except for the first line (to fit in template), and filter out xml declaration
        xml_lines = (
            minidom.parseString(ET.tostring(root))
            .toprettyxml(indent=" " * 4)
            .strip()
            .split("\n")
        )
        return "\n".join(
            [xml_lines[1]] + [(" " * 4 * indent) + line for line in xml_lines[2:]]
        )

    def to_vt(self) -> VT:
        return component(
            *[p.to_vt() for p in self.parameters or []],
            **{
                k: v
                for k, v in {
                    "id": self.id,
                    "class": self.cls,
                    "bundle": self.bundle,
                    "type": self.type,
                }.items()
                if v
            },
        )


class Nodes(object):
    def __init__(
        self,
        count: Optional[str] = "1",
        parameters: Optional[List[Parameter]] = None,
    ) -> None:
        """
        Specify node resources for a content or container cluster as part of a `ContainerCluster` or `ContentCluster`.

        Args:
            count (int): Number of nodes in a cluster.
            parameters (list[Parameter]): List of `Parameter` objects defining the configuration of the cluster resources.

        Example:
            ```python
            ContainerCluster(
                id="example_container",
                nodes=Nodes(
                    count="2",
                    parameters=[
                        Parameter(
                            "resources",
                            {"vcpu": "4.0", "memory": "16Gb", "disk": "125Gb"},
                            children=[Parameter("gpu", {"count": "1", "memory": "16Gb"})]
                        ),
                        Parameter("node", {"hostalias": "node1", "distribution-key": "0"}),
                    ]
                )
            )
            # Output: ContainerCluster(id="example_container", version="1.0", nodes="Nodes(count='2')")
            ```
        """
        self.count = count
        self.parameters = parameters

    def __repr__(self) -> str:
        count = f'count="{self.count}"'
        return f"{self.__class__.__name__}({count})"

    def to_xml(self, root) -> ET.Element:
        xml = ET.SubElement(root, "nodes")
        xml.set("count", self.count)

        if self.parameters:
            for param in self.parameters:
                param.to_xml(xml)

        return root

    def to_vt(self) -> VT:
        return [nodes(*[p.to_vt() for p in self.parameters or []], count=self.count)]


class Cluster(object):
    def __init__(
        self,
        id: str,
        version: str = "1.0",
        nodes: Optional[Nodes] = None,
    ) -> None:
        """
        Base class for a cluster configuration. Should not be instantiated directly.
        Use subclasses `ContainerCluster` or `ContentCluster` instead.

        Args:
            id (str): Cluster ID.
            version (str): Cluster version.
            nodes (Nodes): `Nodes` that specifies node resources.
        """
        self.id = id
        self.version = version
        self.nodes = nodes

    def __repr__(self) -> str:
        id = f'id="{self.id}"'
        version = f', version="{self.version}"'
        nodes = f', nodes="{self.nodes}"' if self.nodes else ""
        return f"{self.__class__.__name__}({id}{version}{nodes}"

    def to_xml(self, root):
        """Set up XML elements that are used in both container and content clusters."""
        root.set("id", self.id)
        root.set("version", self.version)

        if self.nodes:
            self.nodes.to_xml(root)


class ContainerCluster(Cluster):
    def __init__(
        self,
        id: str,
        version: str = "1.0",
        nodes: Optional[Nodes] = None,
        components: Optional[List[Component]] = None,
        auth_clients: Optional[List[AuthClient]] = None,
    ) -> None:
        """
        Defines the configuration of a container cluster.

        Args:
            components (list[Component]): List of `Component` that contains configurations for application components, e.g. embedders.
            auth_clients (list[AuthClient]): List of `AuthClient` that contains configurations for authentication clients (e.g., mTLS/token).
            nodes (Nodes): `Nodes` that specifies the resources of the cluster.

        If `ContainerCluster` is used, any `Component`s must be added to the `ContainerCluster`,
        rather than to the `ApplicationPackage`, in order to be included in the generated schema.

        Example:
            ```python
            ContainerCluster(
                id="example_container",
                components=[
                    Component(
                        id="e5",
                        type="hugging-face-embedder",
                        parameters=[
                            Parameter(
                                "transformer-model",
                                {"url": "https://github.com/vespa-engine/sample-apps/raw/master/examples/model-exporting/model/e5-small-v2-int8.onnx"}
                            ),
                            Parameter(
                                "tokenizer-model",
                                {"url": "https://raw.githubusercontent.com/vespa-engine/sample-apps/master/examples/model-exporting/model/tokenizer.json"}
                            )
                        ]
                    )
                ],
                auth_clients=[AuthClient(id="mtls", permissions=["read", "write"])],
                nodes=Nodes(count="2", parameters=[Parameter("resources", {"vcpu": "4.0", "memory": "16Gb", "disk": "125Gb"})])
            )
            # Output: ContainerCluster(id="example_container", version="1.0", nodes="Nodes(count='2')", components="[Component(id='e5', type='hugging-face-embedder')]", auth_clients="[AuthClient(id='mtls', permissions=['read', 'write'])]")
            ```
        """
        super().__init__(id, version, nodes)
        self.components = components
        self.auth_clients = auth_clients

    def __repr__(self) -> str:
        base_str = super().__repr__()
        components = f', components="{self.components}"' if self.components else ""
        auth_clients = (
            f', auth_clients="{self.auth_clients}"' if self.auth_clients else ""
        )
        return f"{base_str}{components}{auth_clients})"

    def to_xml_string(self, indent=1):
        root = ET.Element("container")
        super().to_xml(root)

        # Add default elements in container
        for child in ["search", "document-api", "document-processing"]:
            ET.SubElement(root, child)

        # Add potential components
        if self.components:
            for comp in self.components:
                comp.to_xml(root)

        if self.auth_clients:
            clients = ET.SubElement(root, "clients")
            for client in self.auth_clients:
                client.to_xml(clients)

        # Temporary workaround to get ElementTree to print closing tags.
        # Otherwise it prints <search/>, etc.
        # TODO: Find a permanent solution
        xml_str = minidom.parseString(ET.tostring(root)).toprettyxml(indent=" " * 4)
        for child in ["search", "document-api", "document-processing"]:
            xml_str = xml_str.replace(f"<{child}/>", f"<{child}></{child}>")

        # Indent XML and remove opening tag
        xml_lines = xml_str.strip().split("\n")
        return "\n".join(
            [xml_lines[1]] + [(" " * 4 * indent) + line for line in xml_lines[2:]]
        )

    def to_vt(self) -> VT:
        return container(
            id=self.id,
            version=self.version,
            *self.nodes.to_vt(),
            *[search(), document_api(), document_processing()],
            *[c.to_vt() for c in self.components or []],
            *[
                clients(a.to_vt() for a in self.auth_clients or [])
                if self.auth_clients
                else None
            ],
        )


class ContentCluster(Cluster):
    def __init__(
        self,
        id: str,
        document_name: str,
        version: str = "1.0",
        nodes: Optional[Nodes] = None,
        min_redundancy: Optional[str] = "1",
    ) -> None:
        """
        Defines the configuration of a content cluster.

        Args:
            document_name (str): Name of document.
            min_redundancy (int): Minimum redundancy of the content cluster. Must be at least 2 for production deployments.

        Example:
            ```python
            ContentCluster(id="example_content", document_name="doc")
            # Output: ContentCluster(id="example_content", version="1.0", document_name="doc")
            ```
        """
        super().__init__(id, version, nodes)
        self.document_name = document_name
        self.min_redundancy = min_redundancy

    def __repr__(self) -> str:
        base_str = super().__repr__()
        document_name = (
            f', document_name="{self.document_name}"' if self.document_name else ""
        )
        return f"{base_str}{document_name})"

    def to_xml_string(self, indent=1):
        root = ET.Element("content")
        super().to_xml(root)

        if not self.nodes:
            # Use some sensible defaults if the user doesn't pass a Nodes configuration.
            # The defaults are the ones generated if the Cluster classes are not used at all.
            nodes = ET.SubElement(root, "nodes")
            node = ET.SubElement(nodes, "node")
            node.set("distribution-key", "0")
            node.set("hostalias", "node1")

        ET.SubElement(root, "min-redundancy").text = self.min_redundancy

        documents = ET.SubElement(root, "documents")
        document = ET.SubElement(documents, "document")
        document.set("type", self.document_name)
        document.set("mode", "index")

        # Temporary workaround for expanding tags.
        # minidom's toprettyxml collapses empty tags, even if short_empty_elements is false in ET.tostring()
        # Probably need to pretty print the xml ourselves
        # TODO Find a more permanent solution
        xml_str = minidom.parseString(ET.tostring(root)).toprettyxml(indent=" " * 4)
        xml_str = xml_str.replace(
            '<document type="test" mode="index"/>',
            '<document type="test" mode="index"></document>',
        )
        xml_str = xml_str.replace(
            '<node distribution-key="0" hostalias="node1"/>',
            '<node distribution-key="0" hostalias="node1"></node>',
        )

        # Indent XML and remove opening tag
        xml_lines = xml_str.strip().split("\n")
        return "\n".join(
            [xml_lines[1]] + [(" " * 4 * indent) + line for line in xml_lines[2:]]
        )

    def to_vt(self) -> VT:
        return content(
            id=self.id,
            version=self.version,
            *self.nodes.to_vt()
            if self.nodes
            else [nodes(node(distribution_key="0", hostalias="node1"))],
            *[min_redundancy(self.min_redundancy)],
            *[documents(document(type=self.document_name, mode="index"))],
        )


class ValidationID(Enum):
    """
    Collection of IDs that can be used in validation-overrides.xml.

    Taken from [ValidationId.java](https://github.com/vespa-engine/vespa/blob/master/config-model-api/src/main/java/com/yahoo/config/application/api/ValidationId.java).

    `clusterSizeReduction` was not added as it will be removed in Vespa 9.
    """

    indexingChange = "indexing-change"
    """Changing what tokens are expected and stored in field indexes"""
    indexModeChange = "indexing-mode-change"
    """Changing the index mode (streaming, indexed, store-only) of documents"""
    fieldTypeChange = "field-type-change"
    """Field type changes"""
    tensorTypeChange = "tensor-type-change"
    """Tensor type change"""
    resourcesReduction = "resources-reduction"
    """Large reductions in node resources (> 50% of the current max total resources)"""
    contentTypeRemoval = "schema-removal"
    """Removal of a schema (causes deletion of all documents)"""
    contentClusterRemoval = "content-cluster-removal"
    """Removal (or id change) of content clusters"""
    deploymentRemoval = "deployment-removal"
    """Removal of production zones from deployment.xml"""
    globalDocumentChange = "global-document-change"
    """Changing global attribute for document types in content clusters"""
    configModelVersionMismatch = "config-model-version-mismatch"
    """Internal use"""
    skipOldConfigModels = "skip-old-config-models"
    """Internal use"""
    accessControl = "access-control"
    """Internal use, used in zones where there should be no access-control"""
    globalEndpointChange = "global-endpoint-change"
    """Changing global endpoints"""
    zoneEndpointChange = "zone-endpoint-change"
    """Changing zone (possibly private) endpoint settings"""
    redundancyIncrease = "redundancy-increase"
    """Increasing redundancy - may easily cause feed blocked"""
    redundancyOne = "redundancy-one"
    """redundancy=1 requires a validation override on first deployment"""
    pagedSettingRemoval = "paged-setting-removal"
    """May cause content nodes to run out of memory"""
    certificateRemoval = "certificate-removal"
    """Remove data plane certificates"""


class Validation(object):
    def __init__(
        self,
        validation_id: Union[ValidationID, str],
        until: str,
        comment: Optional[str] = None,
    ):
        """
        Represents a validation to be overridden on application.

        Check the [Vespa documentation](https://docs.vespa.ai/en/reference/validation-overrides.html)
        for more detailed information about validations.

        Args:
            validation_id (str): ID of the validation.
            until (str): The last day this change is allowed, as an ISO-8601-format date in UTC, e.g. 2016-01-30.
                        Dates may at most be 30 days in the future, but should be as close to now as possible for safety,
                        while allowing time for review and propagation to all deployed zones. `allow-tags` with dates in the past are ignored.
            comment (str, optional): Optional text explaining the reason for the change to humans.

        """
        if isinstance(validation_id, ValidationID):
            self.id = validation_id.value
        else:
            self.id = validation_id
        self.until = until
        self.comment = comment


class DeploymentConfiguration(object):
    def __init__(self, environment: str, regions: List[str]):
        """
        Create a DeploymentConfiguration, which defines how to generate a deployment.xml file (for use in production deployments).

        Args:
            environment (str): The environment to deploy to. Currently, only 'prod' is supported.
            regions (list[str]): List of regions to deploy to, e.g. ["us-east-1", "us-west-1"].
                                See [Vespa documentation](https://cloud.vespa.ai/en/reference/zones.html) for more information.

        Example:
            ```python
            DeploymentConfiguration(environment="prod", regions=["us-east-1", "us-west-1"])
            # Output: DeploymentConfiguration(environment='prod', regions=['us-east-1', 'us-west-1'])
            ```
        """
        self.environment = environment
        self.regions = regions

    def __repr__(self) -> str:
        return f"{self.__class__.__name__}(environment='{self.environment}', regions={self.regions})"

    def to_xml_string(self, indent=1) -> str:
        root = ET.Element(self.environment)
        for region in self.regions:
            region_xml = ET.SubElement(root, "region")
            region_xml.text = region

        xml_str = minidom.parseString(ET.tostring(root)).toprettyxml(indent=" " * 4)
        xml_lines = xml_str.strip().split("\n")
        return "\n".join(
            [xml_lines[1]] + [(" " * 4 * indent) + line for line in xml_lines[2:]]
        )


class EmptyDeploymentConfiguration(DeploymentConfiguration):
    def __init__(self):
        """
        Create an EmptyDeploymentConfiguration, which creates an empty deployment.xml, used to delete production deployments.
        """
        super().__init__("", [])

    def to_xml_string(
        self, indent=1
    ) -> str:  # Indent is unused, but included for compatibility
        return ""


class ServicesConfiguration(object):
    def __init__(
        self,
        application_name: str,
        schemas: Optional[List[Schema]] = None,
        configurations: List[ApplicationConfiguration] = [],
        stateless_model_evaluation: Optional[bool] = False,
        components: List[Component] = [],
        auth_clients: List[AuthClient] = [],
        clusters: List[Cluster] = [],
        services_config: Optional[VT] = None,
    ) -> None:
        """
        Create a ServicesConfiguration, adopting the VespaTag (VT) approach, rather than Jinja templates.
        Intended to be used in ApplicationPackage, to generate services.xml, based on either:
        - A passed `services_config` (VT) object, or
        - A set of configurations, schemas, components, auth_clients, and clusters (equivalent to the old approach).

        The latter will be done in code by calling `build_services_vt()` to generate the VT object.

        Args:
            application_name (str): Application name.
            schemas (Optional[List[Schema]]): List of `Schema`s of the application.
            configurations (Optional[List[ApplicationConfiguration]]): List of `ApplicationConfiguration` that contains configurations for the application.
            stateless_model_evaluation (Optional[bool]): Enable stateless model evaluation. Default is False.
            components (Optional[List[Component]]): List of `Component` that contains configurations for application components.
            auth_clients (Optional[List[AuthClient]]): List of `AuthClient` that contains configurations for authentication clients.
            clusters (Optional[List[Cluster]]): List of `Cluster` that contains configurations for content or container clusters.
            services_config (Optional[VT]): `VT` object that contains the services configuration.

        Example:
            ```python
            config = ServicesConfiguration(
                application_name="myapp",
                schemas=[Schema(name="myschema", document=Document())],
                configurations=[ApplicationConfiguration(name="container.handler.observability.application-userdata", value={"version": "my-version"})],
                components=[Component(id="hf-embedder", type="huggingface-embedder")],
                stateless_model_evaluation=True,
            )
            print(str(config))
            # Output: <?xml version="1.0" encoding="UTF-8" ?>
            # <services version="1.0">...</services>

            services_config = ServicesConfiguration(
                application_name="myapp",
                services_config=services(
                    container(id="myapp_default", version="1.0")(
                        component(
                            model(url="https://huggingface.co/mixedbread-ai/mxbai-rerank-xsmall-v1/raw/main/tokenizer.json"),
                            id="tokenizer", type="hugging-face-tokenizer"
                        ),
                        document_api(),
                        search(),
                    ),
                    content(id="myapp", version="1.0")(
                        min_redundancy("1"),
                        documents(document(type="doc", mode="index")),
                        engine(proton(tuning(searchnode(requestthreads(persearch("4"))))))
                    ),
                    version="1.0", minimum_required_vespa_version="8.311.28",
                ),
            )
            print(str(services_config))
            # Output: <?xml version="1.0" encoding="UTF-8" ?>
            # <services version="1.0" minimum-required-vespa-version="8.311.28">...</services>
            ```

        """
        self.application_name = application_name
        self.schemas = schemas or []
        self.configurations = configurations
        self.stateless_model_evaluation = stateless_model_evaluation
        self.components = components or []
        self.auth_clients = auth_clients
        self.clusters = clusters
        self.services_config = services_config or self.build_services_vt()

    def build_services_vt(self):
        services_vt = services(version="1.0")

        # Handle configurations
        for config in self.configurations:
            services_vt += config.to_vt()

        # Handle clusters
        if self.clusters:
            for cluster in self.clusters:
                services_vt += cluster.to_vt()
        else:
            # Default container
            container_id = f"{self.application_name}_container"
            container_vt = container(id=container_id, version="1.0")

            if self.schemas:
                container_vt += search()
                container_vt += document_api()
                container_vt += document_processing()

            for comp in self.components:
                container_vt += comp.to_vt()

            if self.auth_clients:
                clients_vt = clients()
                for client in self.auth_clients:
                    clients_vt += client.to_vt()
                container_vt += clients_vt
            if self.stateless_model_evaluation:
                container_vt += model_evaluation()

            services_vt += container_vt

            # Content cluster
            if self.schemas:
                content_id = f"{self.application_name}_content"
                content_vt = content(id=content_id, version="1.0")
                content_vt += redundancy("1")

                documents_vt = documents()
                streaming_modes_total = 0
                for schema in self.schemas:
                    if getattr(schema, "global_document", False):
                        documents_vt += document(
                            type=schema.name, mode="index", _global="true"
                        )
                    else:
                        documents_vt += document(type=schema.name, mode=schema.mode)
                    if schema.mode == "streaming":
                        streaming_modes_total += 1
                if streaming_modes_total > 0:
                    documents_vt += document_processing(
                        chain="indexing", cluster=container_id
                    )

                content_vt += documents_vt

                nodes_vt = nodes()
                nodes_vt += node(distribution_key="0", hostalias="node1")
                content_vt += nodes_vt

                services_vt += content_vt

        return services_vt

    def __str__(self) -> str:
        return (str(Xml().to_xml()) + str(self.services_config.to_xml())).rstrip("\n")

    def __repr__(self) -> str:
        return f"{self.__class__.__name__}(services_config={self.services_config})"

    def _repr_markdown_(self):
        return

    def validate(self):
        return validate_services(str(self.services_config.to_xml()))


class ApplicationPackage(object):
    def __init__(
        self,
        name: str,
        schema: Optional[List[Schema]] = None,
        query_profile: Optional[QueryProfile] = None,
        query_profile_type: Optional[QueryProfileType] = None,
        stateless_model_evaluation: bool = False,
        create_schema_by_default: bool = True,
        create_query_profile_by_default: bool = True,
        configurations: Optional[List[ApplicationConfiguration]] = None,
        validations: Optional[List[Validation]] = None,
        components: Optional[List[Component]] = None,
        auth_clients: Optional[List[AuthClient]] = None,
        clusters: Optional[List[Cluster]] = None,
        deployment_config: Optional[DeploymentConfiguration] = None,
        services_config: Optional[ServicesConfiguration] = None,
    ) -> None:
        """Create an application package.

        Args:
            name (str): Application name. Cannot contain '-' or '_'.
            schema (list, optional): List of Schema objects for the application. If None, a default Schema
                with the same name as the application will be created. Defaults to None.
            query_profile (QueryProfile, optional): QueryProfile of the application. If None, a default
                QueryProfile with QueryProfileType 'root' will be created. Defaults to None.
            query_profile_type (QueryProfileType, optional): QueryProfileType of the application. If None,
                a default QueryProfileType 'root' will be created. Defaults to None.
            stateless_model_evaluation (bool, optional): Enable stateless model evaluation. Defaults to False.
            create_schema_by_default (bool, optional): Include a default Schema if none is provided in the schema
                argument. Defaults to True.
            create_query_profile_by_default (bool, optional): Include a default QueryProfile and QueryProfileType
                if not explicitly defined by the user. Defaults to True.
            configurations (list, optional): List of ApplicationConfiguration for the application. Defaults to None.
            validations (list, optional): Optional list of Validation objects to be overridden. Defaults to None.
            components (list, optional): List of Component objects for application components. Defaults to None.
            clusters (list, optional): List of Cluster objects for content or container clusters. If clusters is provided,
                any Component must be part of a cluster. Defaults to None.
            auth_clients (list, optional): List of AuthClient objects for client authorization. If clusters is passed,
                pass the auth clients to the ContainerCluster instead. Defaults to None.
            deployment_config (DeploymentConfiguration, optional): Configuration for production deployments. Defaults to None.

        Example:
            To create a default application package:

            ```python
            ApplicationPackage(name="testapp")
            ApplicationPackage('testapp', [Schema('testapp', Document(None, None, None), None, None, [], False, None, [], None)],
                            QueryProfile(None), QueryProfileType(None))
            ```

        This creates a default Schema, QueryProfile, and QueryProfileType, which can be populated with your application's specifics.
        """
        if not (
            name[0].isalpha() and name.islower() and len(name) <= 20 and name.isalnum()
        ):
            raise ValueError(
                "Application package name must start with a letter, must be lowercase, can only contain [a-z0-9], and may contain no more than 20 characters, was '{}'".format(
                    name
                )
            )
        self.name = name
        if not schema:
            schema = (
                [Schema(name=self.name, document=Document())]
                if create_schema_by_default
                else []
            )
        self._schema = OrderedDict([(x.name, x) for x in schema])
        if not query_profile and create_query_profile_by_default:
            query_profile = QueryProfile()
        self.query_profile = query_profile
        if not query_profile_type and create_query_profile_by_default:
            query_profile_type = QueryProfileType()
        self.query_profile_type = query_profile_type
        self.model_ids = []
        self.model_configs = {}
        self.stateless_model_evaluation = stateless_model_evaluation
        self.models = {}
        self.configurations = configurations
        self.validations = validations
        self.components = components
        self.auth_clients = auth_clients
        self.clusters = clusters
        if self.auth_clients and self.clusters:
            for cluster in self.clusters:
                if isinstance(cluster, ContainerCluster):
                    if cluster.auth_clients:
                        # It is only meaningful to warn and override if the auth_clients differ.
                        # Works due to __eq__ and __gt/lt__ implementation in AuthClient
                        if not sorted(cluster.auth_clients) == sorted(
                            self.auth_clients
                        ):
                            warnings.warn(
                                "Auth clients are defined in the container cluster and in the application package. Overriding the container cluster auth clients. If this is not the intended behavior, remove the auth clients that are defined in the application package.",
                                UserWarning,
                            )
                            cluster.auth_clients = self.auth_clients

        self.deployment_config = deployment_config
        self.services_config = services_config

    @property
    def schemas(self) -> List[Schema]:
        return [x for x in self._schema.values()]

    @property
    def schema(self):
        assert (
            len(self.schemas) <= 1
        ), "Your application has more than one Schema, use get_schema instead."
        return self.schemas[0] if self.schemas else None

    def get_schema(self, name: Optional[str] = None):
        if not name:
            assert (
                len(self.schemas) <= 1
            ), "Your application has more than one Schema, specify name argument."
            return self.schema
        return self._schema[name]

    def add_schema(self, *schemas: Schema) -> None:
        """
        Add Schema's to the application package.

        Args:
            schemas (list): Schemas to be added.

        Returns:
            None
        """
        for schema in schemas:
            self._schema.update({schema.name: schema})

    def get_model(self, model_id: str):
        try:
            return self.models[model_id]
        except KeyError:
            raise ValueError(
                "Model named {} not defined in the application package.".format(
                    model_id
                )
            )

    @property
    def query_profile_to_text(self):
        env = Environment(
            loader=PackageLoader("vespa", "templates"),
            autoescape=select_autoescape(
                disabled_extensions=("txt",),
                default_for_string=True,
                default=True,
            ),
        )
        env.trim_blocks = True
        env.lstrip_blocks = True
        query_profile_template = env.get_template("query_profile.xml")
        return query_profile_template.render(query_profile=self.query_profile)

    @property
    def query_profile_type_to_text(self):
        env = Environment(
            loader=PackageLoader("vespa", "templates"),
            autoescape=select_autoescape(
                disabled_extensions=("txt",),
                default_for_string=True,
                default=True,
            ),
        )
        env.trim_blocks = True
        env.lstrip_blocks = True
        query_profile_type_template = env.get_template("query_profile_type.xml")
        return query_profile_type_template.render(
            query_profile_type=self.query_profile_type
        )

    @property
    def services_to_text_vt(self):
        if self.services_config:
            return str(self.services_config)
        else:
            self.services_config = ServicesConfiguration(
                application_name=self.name,
                schemas=self.schemas or [],
                configurations=self.configurations or [],
                stateless_model_evaluation=self.stateless_model_evaluation,
                components=self.components or [],
                auth_clients=self.auth_clients or [],
                clusters=self.clusters or [],
            )
            return str(self.services_config)

    @property
    def services_to_text(self):
        """Intention is to only use services_config, but keeping this until 100% compatibility is achieved through tests."""
        if self.services_config:
            return str(self.services_config)
        else:
            env = Environment(
                loader=PackageLoader("vespa", "templates"),
                autoescape=select_autoescape(
                    disabled_extensions=("txt",),
                    default_for_string=True,
                    default=True,
                ),
            )
            env.trim_blocks = True
            env.lstrip_blocks = True
            services_template = env.get_template("services.xml")
            return services_template.render(
                application_name=self.name,
                schemas=self.schemas,
                configurations=self.configurations,
                stateless_model_evaluation=self.stateless_model_evaluation,
                components=self.components,
                auth_clients=self.auth_clients,
                clusters=self.clusters,
            )

    @property
    def validations_to_text(self):
        env = Environment(
            loader=PackageLoader("vespa", "templates"),
            autoescape=select_autoescape(
                disabled_extensions=("txt",),
                default_for_string=True,
                default=True,
            ),
        )
        env.trim_blocks = True
        env.lstrip_blocks = True
        validations_template = env.get_template("validation-overrides.xml")
        return validations_template.render(validations=self.validations)

    @property
    def deployment_to_text(self):
        env = Environment(
            loader=PackageLoader("vespa", "templates"),
            autoescape=select_autoescape(
                disabled_extensions=("txt",),
                default_for_string=True,
                default=True,
            ),
        )
        env.trim_blocks = True
        env.lstrip_blocks = True
        deployment_template = env.get_template("deployment.xml")
        return deployment_template.render(deployment_config=self.deployment_config)

    @staticmethod
    def _application_package_file_name(disk_folder):
        return os.path.join(disk_folder, "application_package.json")

    def to_zip(self) -> BytesIO:
        """Return the application package as zipped bytes, to be used in a subsequent deploy.

        Returns:
            BytesIO: A buffer containing the zipped application package.
        """
        buffer = BytesIO()
        with zipfile.ZipFile(buffer, "a") as zip_archive:
            zip_archive.writestr("services.xml", self.services_to_text)
            zip_archive.writestr("validation-overrides.xml", self.validations_to_text)

            for schema in self.schemas:
                zip_archive.writestr(
                    "schemas/{}.sd".format(schema.name),
                    schema.schema_to_text,
                )
                for model in schema.models:
                    zip_archive.write(
                        model.model_file_path,
                        "files/{}".format(model.model_file_name),
                    )

            if self.models:
                for model_id, model in self.models.items():
                    temp_model_file = "{}.onnx".format(model_id)
                    model.export_to_onnx(output_path=temp_model_file)
                    zip_archive.write(
                        temp_model_file,
                        "models/{}.onnx".format(model_id),
                    )
                    os.remove(temp_model_file)

            if self.query_profile:
                zip_archive.writestr(
                    "search/query-profiles/default.xml",
                    self.query_profile_to_text,
                )
                zip_archive.writestr(
                    "search/query-profiles/types/root.xml",
                    self.query_profile_type_to_text,
                )

            if self.deployment_config:
                zip_archive.writestr("deployment.xml", self.deployment_to_text)

        buffer.seek(0)
        return buffer

        # ToDo: use this for the Vespa Cloud app package
        # zip_archive.writestr(
        #    "application/security/clients.pem",
        #    app.public_bytes(serialization.Encoding.PEM),
        # )

    def to_zipfile(self, zfile: Path) -> None:
        """Export the application package as a deployable zipfile.
        See [application packages](https://docs.vespa.ai/en/application-packages.html) for deployment options.

        Args:
            zfile (str): Filename to export to.

        Returns:
            None
        """
        with open(zfile, "wb") as f:
            f.write(self.to_zip().getbuffer().tobytes())

    def to_files(self, root: Path) -> None:
        """Export the application package as a directory tree.

        Args:
            root (str): Directory to export files to.

        Returns:
            None
        """
        if not os.path.exists(root):
            Path(root).mkdir(parents=True, exist_ok=True)

        Path(os.path.join(root, "schemas")).mkdir(parents=True, exist_ok=True)
        Path(os.path.join(root, "files")).mkdir(parents=True, exist_ok=True)
        Path(os.path.join(root, "models")).mkdir(parents=True, exist_ok=True)
        Path(os.path.join(root, "search/query-profiles/types")).mkdir(
            parents=True, exist_ok=True
        )

        for schema in self.schemas:
            with open(
                os.path.join(root, "schemas/{}.sd".format(schema.name)), "w"
            ) as f:
                f.write(schema.schema_to_text)
            for model in schema.models:
                copyfile(
                    model.model_file_path,
                    os.path.join(root, "files", model.model_file_name),
                )

        if self.query_profile:
            with open(
                os.path.join(root, "search/query-profiles/default.xml"), "w"
            ) as f:
                f.write(self.query_profile_to_text)
            with open(
                os.path.join(root, "search/query-profiles/types/root.xml"), "w"
            ) as f:
                f.write(self.query_profile_type_to_text)

        with open(os.path.join(root, "services.xml"), "w") as f:
            f.write(self.services_to_text)

        if self.models:
            for model_id, model in self.models.items():
                model.export_to_onnx(
                    output_path=os.path.join(root, "models/{}.onnx".format(model_id))
                )

        if self.validations:
            with open(os.path.join(root, "validation-overrides.xml"), "w") as f:
                f.write(self.validations_to_text)

        if self.deployment_config:
            with open(os.path.join(root, "deployment.xml"), "w") as f:
                f.write(self.deployment_to_text)

    def __eq__(self, other: object) -> bool:
        if not isinstance(other, self.__class__):
            return NotImplemented
        return self.name == other.name and self._schema == other._schema

    def __repr__(self) -> str:
        return "{0}({1}, {2}, {3}, {4})".format(
            self.__class__.__name__,
            repr(self.name),
            repr(self.schemas),
            repr(self.query_profile),
            repr(self.query_profile_type),
        )


sample_package = ApplicationPackage(
    name="sample",
    schema=[
        Schema(
            name="doc",
            document=Document(
                fields=[
                    Field(name="id", type="string", indexing=["summary"]),
                    Field(
                        name="title",
                        type="string",
                        indexing=["index", "summary"],
                        index="enable-bm25",
                    ),
                    Field(
                        name="body",
                        type="string",
                        indexing=["index", "summary"],
                        index="enable-bm25",
                        bolding=True,
                    ),
                ]
            ),
            fieldsets=[FieldSet(name="default", fields=["title", "body"])],
            rank_profiles=[
                RankProfile(
                    name="bm25",
                    functions=[
                        Function(name="bm25sum", expression="bm25(title) + bm25(body)")
                    ],
                    first_phase="bm25sum",
                ),
            ],
        )
    ],
)<|MERGE_RESOLUTION|>--- conflicted
+++ resolved
@@ -349,15 +349,10 @@
         self,
         name: str,
         type: str,
-<<<<<<< HEAD
         indexing: Optional[Union[List[str], Tuple[str, ...]]] = None,
-        index: Optional[str] = None,
-=======
-        indexing: Optional[List[str]] = None,
         index: Optional[
             Union[str, Dict[str, Any], List[Union[str, Dict[str, Any]]]]
         ] = None,
->>>>>>> d5559478
         attribute: Optional[List[str]] = None,
         ann: Optional[HNSW] = None,
         match: Optional[List[Union[str, Tuple[str, str]]]] = None,
@@ -384,18 +379,13 @@
         Args:
             name (str): The name of the field.
             type (str): The data type of the field.
-<<<<<<< HEAD
             indexing (list or tuple, optional): Configures how to process data of a field during indexing.
                 Can be a list of strings for single-line indexing, or a tuple for multiline indexing blocks.
-            index (str, optional): Sets index parameters. Fields with index are normalized and tokenized by default.
-=======
-            indexing (list, optional): Configures how to process data of a field during indexing.
             index (str, dict, or list, optional): Sets index parameters.
                 - Single string (e.g., "enable-bm25"): renders as `index: enable-bm25`
                 - Single dict (e.g., {"arity": 2}): renders as `index { arity: 2 }`
                 - List with multiple items: renders as single `index { ... }` block containing all configurations
                 Fields with index are normalized and tokenized by default.
->>>>>>> d5559478
             attribute (list, optional): Specifies a property of an index structure attribute.
             ann (HNSW, optional): Add configuration for approximate nearest neighbor.
             match (list, optional): Set properties that decide how the matching method for this field operates.
@@ -638,7 +628,6 @@
             return " | ".join(self.indexing)
 
     @property
-<<<<<<< HEAD
     def indexing_as_multiline(self) -> Optional[List[str]]:
         """Generate multiline indexing statements for tuple-based indexing."""
         if self.indexing is not None and isinstance(self.indexing, tuple):
@@ -652,7 +641,8 @@
                     lines.append(str(statement) + ";")
             return lines
         return None
-=======
+
+    @property
     def index_configurations(self) -> List[Union[str, Dict[str, Any]]]:
         """
         Returns index configurations as a list, normalizing single values to lists.
@@ -674,7 +664,6 @@
         """
         configs = self.index_configurations
         return len(configs) == 1 and isinstance(configs[0], str)
->>>>>>> d5559478
 
     @property
     def struct_fields(self) -> List[StructField]:
